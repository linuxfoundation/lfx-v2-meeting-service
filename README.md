# LFX v2 Meeting Service

The LFX v2 Meeting Service is a comprehensive microservice that handles all meeting-related operations for the Linux Foundation's LFX platform. Built with Go and the Goa framework, it provides robust CRUD operations for meetings and registrants with NATS JetStream persistence and JWT authentication.

## 🚀 Quick Start

### For Deployment (Helm)

If you just need to run the service without developing on the service, use the Helm chart:

```bash
# Install the meeting service
helm upgrade --install lfx-v2-meeting-service ./charts/lfx-v2-meeting-service \
  --namespace lfx \
  --create-namespace \
  --set image.tag=latest
```

### For Local Development

1. **Prerequisites**
   - Go 1.24+ installed
   - Make installed
   - Docker (optional, for containerized development)
   - NATS server running (for local testing)

2. **Clone and Setup**

   ```bash
   git clone https://github.com/linuxfoundation/lfx-v2-meeting-service.git
   cd lfx-v2-meeting-service
   
   # Install dependencies and generate API code
   make deps
   make apigen
   ```

3. **Configure Environment (Optional)**

   ```bash
   # Copy the example environment file and configure it
   cp .env.example .env
   # Edit .env with your local settings
   ```

4. **Run the Service**

   ```bash
   # Run with default settings
   make run
   
   # Or run with debug logging
   make debug
   ```

## 🏗️ Architecture

The service is built using a clean architecture pattern with the following layers:

- **API Layer**: Goa-generated HTTP handlers and OpenAPI specifications
- **Service Layer**: Business logic and orchestration
- **Domain Layer**: Core business models and interfaces
- **Infrastructure Layer**: NATS persistence, JWT authentication, and messaging

### Key Features

- **Meeting Management**: Complete CRUD operations with platform integration (Zoom support)
- **Registrant Management**: Registration handling with email uniqueness validation
<<<<<<< HEAD
- **Historical Tracking**: Past meeting records with session tracking and participant attendance
- **Webhook Integration**: Platform event processing for real-time meeting state updates
- **NATS JetStream Storage**: Scalable and resilient data persistence across 5 KV buckets
=======
- **NATS JetStream Storage**: Scalable and resilient data persistence
- **NATS Messaging**: Event-driven communication with other services
>>>>>>> e040ee15
- **JWT Authentication**: Secure API access via Heimdall integration
- **OpenAPI Documentation**: Auto-generated API specifications
- **Comprehensive Testing**: Full unit test coverage with mocks

## 📁 Project Structure

```bash
lfx-v2-meeting-service/
├── cmd/                           # Application entry points
│   └── meeting-api/               # Main API server
├── charts/                        # Helm chart for Kubernetes deployment
│   └── lfx-v2-meeting-service/
├── design/                        # Goa API design files
│   ├── meeting-svc.go             # Main service definition
│   ├── meeting_types.go           # Meeting type definitions
│   ├── registrant_types.go        # Registrant type definitions
│   └── types.go                   # Common type definitions
├── gen/                           # Generated code (DO NOT EDIT)
│   ├── http/                      # HTTP transport layer
│   └── meeting_service/           # Service interfaces
├── internal/                      # Private application code
│   ├── domain/                    # Business domain layer
│   │   ├── models/                # Domain models and conversions
│   │   ├── errors.go              # Domain-specific errors
│   │   ├── messaging.go           # Messaging abstractions
│   │   └── repository.go          # Repository interfaces
│   ├── infrastructure/            # Infrastructure layer
│   │   ├── auth/                  # JWT authentication
│   │   ├── messaging/             # NATS messaging implementation
│   │   └── store/                 # NATS KV store repositories
│   ├── middleware/                # HTTP middleware
│   └── service/                   # Service layer implementation
├── pkg/                           # Public packages
│   ├── constants/                 # Application constants
│   └── utils/                     # Utility functions
├── Dockerfile                     # Container build configuration
├── Makefile                       # Build and development commands
└── go.mod                         # Go module definition
```

## 🛠️ Development

### Prerequisites

- Go 1.24+
- Make
- Git

### Getting Started

1. **Install Dependencies**

   ```bash
   make deps
   ```

   This installs:
   - Go module dependencies
   - Goa CLI for code generation
   - golangci-lint for code linting

2. **Generate API Code**

   ```bash
   make apigen
   ```

   Generates HTTP transport, client, and OpenAPI documentation from design files.

3. **Build the Application**

   ```bash
   make build
   ```

   Creates the binary in `bin/meeting-api`.

### Development Workflow

#### Running the Service

```bash
# Run with auto-regeneration
make run

# Run with debug logging
make debug

# Build and run binary
make build
./bin/meeting-api
```

#### Code Quality

**Always run these before committing:**

```bash
# Format code
make fmt

# Run linter
make lint

# Run all tests
make test

# Check everything (format + lint + tests)
make check
```

#### Testing

```bash
# Run all tests with race detection and coverage
make test

# Run tests with verbose output
make test-verbose

# Generate HTML coverage report
make test-coverage
# Opens coverage/coverage.html
```

**Writing Tests:**

- Place test files alongside source files with `_test.go` suffix
- Use table-driven tests for multiple test cases
- Mock external dependencies using the provided mock interfaces
- Achieve high test coverage (aim for >80%)
- Test both happy path and error cases

#### API Development

When modifying the API:

1. **Update Design Files** in `design/` directory
2. **Regenerate Code**:

   ```bash
   make apigen
   ```

3. **Verify Generation**:

   ```bash
   make verify
   ```

4. **Run Tests** to ensure nothing breaks:

   ```bash
   make test
   ```

#### Zoom Integration Development

The Zoom integration follows a layered architecture pattern:

**Adding New Zoom API Endpoints:**

1. **Add API Methods** in `internal/infrastructure/zoom/api/`:
   - Add new methods to appropriate API client interfaces
   - Implement the methods with proper error handling
   - Add corresponding mock implementations for testing

2. **Update Provider Layer** in `internal/infrastructure/zoom/provider.go`:
   - Add business logic methods that orchestrate API calls
   - Handle Zoom-specific data transformations
   - Implement domain interfaces

3. **Add Tests**:

   ```bash
   # Test the new API methods
   go test ./internal/infrastructure/zoom/api/...
   
   # Test the provider integration
   go test ./internal/infrastructure/zoom/...
   ```

**Zoom Package Structure:**

```text
internal/infrastructure/zoom/
├── api/                    # Low-level Zoom API clients
│   ├── client.go          # HTTP client and auth
│   ├── meetings.go        # Meetings API endpoints
│   ├── users.go           # Users API endpoints
│   └── mocks/             # Mock implementations
├── provider.go            # Business logic layer
└── provider_test.go       # Integration tests
```

**Environment Variables:**

- `ZOOM_ACCOUNT_ID`: OAuth Server-to-Server Account ID
- `ZOOM_CLIENT_ID`: OAuth App Client ID  
- `ZOOM_CLIENT_SECRET`: OAuth App Client Secret

For local development, copy `.env.example` to `.env` and fill in your Zoom credentials from 1Password.

### Available Make Targets

| Target | Description |
|--------|-------------|
| `make all` | Complete build pipeline (clean, deps, apigen, fmt, lint, test, build) |
| `make deps` | Install dependencies and tools |
| `make apigen` | Generate API code from design files |
| `make build` | Build the binary |
| `make run` | Run the service locally |
| `make debug` | Run with debug logging |
| `make test` | Run unit tests |
| `make test-verbose` | Run tests with verbose output |
| `make test-coverage` | Generate HTML coverage report |
| `make lint` | Run code linter |
| `make fmt` | Format code |
| `make check` | Verify formatting and run linter |
| `make verify` | Ensure generated code is up to date |
| `make clean` | Remove build artifacts |
| `make docker-build` | Build Docker image |
| `make helm-install` | Install Helm chart |
| `make helm-uninstall` | Uninstall Helm chart |

## 🧪 Testing

### Running Tests

```bash
# Run all tests
make test

# Run with verbose output
make test-verbose

# Generate coverage report
make test-coverage
```

### Test Structure

The project follows Go testing best practices:

- **Unit Tests**: Test individual components in isolation
- **Integration Tests**: Test component interactions
- **Mock Interfaces**: Located in `internal/domain/mock.go` and other mock files
- **Test Coverage**: Aim for high coverage with meaningful tests

### Writing Tests

When adding new functionality:

1. **Write tests first** (TDD approach recommended)
2. **Use table-driven tests** for multiple scenarios
3. **Mock external dependencies** using provided interfaces
4. **Test error conditions** not just happy paths
5. **Keep tests focused** and independent

Example test structure:

```go
func TestServiceMethod(t *testing.T) {
    tests := []struct {
        name        string
        input       InputType
        setupMocks  func(*MockRepository)
        expected    ExpectedType
        expectError bool
    }{
        // Test cases here
    }
    
    for _, tt := range tests {
        t.Run(tt.name, func(t *testing.T) {
            // Test implementation
        })
    }
}
```

## 🚀 Deployment

### Helm Chart

The service includes a Helm chart for Kubernetes deployment:

```bash
# Install with default values
make helm-install

# Install with custom values
helm upgrade --install lfx-v2-meeting-service ./charts/lfx-v2-meeting-service \
  --namespace lfx \
  --values custom-values.yaml

# Install with Zoom integration
helm upgrade --install lfx-v2-meeting-service ./charts/lfx-v2-meeting-service \
  --namespace lfx \
  --set zoom.accountId="your-zoom-account-id" \
  --set zoom.clientId="your-zoom-client-id" \
  --set zoom.clientSecret="your-zoom-client-secret"

# View templates
make helm-templates
```

### Docker

```bash
# Build Docker image
make docker-build

# Run with Docker
docker run -p 8080:8080 linuxfoundation/lfx-v2-meeting-service:latest
```

## 📡 NATS Messaging

The service uses NATS for event-driven communication with other LFX platform services.

### Published Subjects

The service publishes messages to the following NATS subjects:

| Subject | Purpose | Message Schema |
|---------|---------|----------------|
| `lfx.index.meeting` | Meeting indexing events | `MeetingIndexerMessage` |
| `lfx.index.meeting_settings` | Meeting settings indexing events | `MeetingIndexerMessage` |
| `lfx.index.meeting_registrant` | Registrant indexing events | `MeetingIndexerMessage` |
| `lfx.update_access.meeting` | Meeting access control updates | `MeetingAccessMessage` |
| `lfx.delete_all_access.meeting` | Meeting access control deletion | `MeetingAccessMessage` |
| `lfx.put_registrant.meeting` | Registrant access control updates | `MeetingRegistrantAccessMessage` |
| `lfx.remove_registrant.meeting` | Registrant access control deletion | `MeetingRegistrantAccessMessage` |
| `lfx.meetings-api.meeting_deleted` | Meeting deletion events (internal) | `MeetingDeletedMessage` |

### Handled Subjects

The service handles incoming messages on these subjects:

| Subject | Purpose | Handler |
|---------|---------|---------|
| `lfx.meetings-api.get_title` | Meeting title requests | `HandleMeetingGetTitle` |
| `lfx.meetings-api.meeting_deleted` | Meeting deletion cleanup | `HandleMeetingDeleted` |

### Message Schemas

All message schemas are defined in `internal/domain/models/messaging.go`. Key schemas include:

- **MeetingIndexerMessage**: For search indexing operations
- **MeetingAccessMessage**: For meeting-level access control
- **MeetingRegistrantAccessMessage**: For registrant-level access control  
- **MeetingDeletedMessage**: For internal cleanup when meetings are deleted

### Event Flow

When meetings or registrants are modified, the service automatically:

1. **Updates NATS KV storage** for persistence
2. **Publishes indexing messages** for search services
3. **Publishes access control messages** for permission services
4. **Handles cleanup messages** for cascading deletions

## 📖 API Documentation

The service automatically generates OpenAPI documentation:

- **OpenAPI 2.0**: `gen/http/openapi.yaml`
- **OpenAPI 3.0**: `gen/http/openapi3.yaml`
- **JSON formats**: Also available in `gen/http/`

Access the documentation at: `http://localhost:8080/openapi.json`

### Available Endpoints

| Endpoint | Method | Description |
|----------|--------|-------------|
| `/livez` | GET | Health check |
| `/readyz` | GET | Readiness check |
| `/meetings` | GET, POST | List/create meetings |
| `/meetings/{uid}` | GET, PUT, DELETE | Get/update/delete meeting |
| `/meetings/{uid}/registrants` | GET, POST | List/create registrants |
| `/meetings/{uid}/registrants/{id}` | GET, PUT, DELETE | Get/update/delete registrant |

## 🔧 Configuration

The service can be configured via environment variables:

| Variable | Description | Default |
|----------|-------------|---------|
| `NATS_URL` | NATS server URL | `nats://lfx-platform-nats.lfx.svc.cluster.local:4222` |
| `LOG_LEVEL` | Log level (debug, info, warn, error) | `info` |
| `LOG_ADD_SOURCE` | Add source location to logs | `true` |
| `JWKS_URL` | JWKS URL for JWT verification | `http://lfx-platform-heimdall.lfx.svc.cluster.local:4457/.well-known/jwks` |
| `JWT_AUDIENCE` | JWT token audience | `lfx-v2-meeting-service` |
| `SKIP_ETAG_VALIDATION` | Skip ETag validation (dev only) | `false` |
| `JWT_AUTH_DISABLED_MOCK_LOCAL_PRINCIPAL` | Mock principal for local dev (dev only) | `""` |

### Zoom Integration Configuration

| Variable | Description | Default |
|----------|-------------|---------|
| `ZOOM_ACCOUNT_ID` | Zoom OAuth Server-to-Server Account ID | `""` |
| `ZOOM_CLIENT_ID` | Zoom OAuth App Client ID | `""` |
| `ZOOM_CLIENT_SECRET` | Zoom OAuth App Client Secret | `""` |

When all three Zoom variables are configured, the service will automatically integrate with Zoom API for meetings where `platform="Zoom"`.

### Zoom Webhook Development

For webhook development, add this additional environment variable:

| Variable | Description | Default |
|----------|-------------|---------|
| `ZOOM_WEBHOOK_SECRET_TOKEN` | Webhook secret token for signature validation | `""` |

#### Local Webhook Testing with ngrok

To test Zoom webhooks locally, you'll need to expose your local service to receive webhook events from Zoom:

1. **Install ngrok**: Download from [ngrok.com](https://ngrok.com/) or use package manager:

   ```bash
   brew install ngrok  # macOS
   # or download from https://ngrok.com/download
   ```

2. **Start your local service**:

   ```bash
   make run  # Starts service on localhost:8080
   ```

3. **Expose your service with ngrok** (in a separate terminal):

   ```bash
   ngrok http 8080
   ```

   This creates a public URL like `https://abc123.ngrok.io` that forwards to your local service.

4. **Configure Zoom webhook URL**: In your Zoom App settings, set webhook endpoint to:

   ```text
   https://abc123.ngrok.io/zoom/webhook
   ```

5. **Set webhook secret**: Copy the webhook secret from Zoom App settings to your environment:

   ```bash
   export ZOOM_WEBHOOK_SECRET_TOKEN="your_webhook_secret_here"
   ```

**Supported Zoom Webhook Events:**

- `meeting.started` - Meeting begins
- `meeting.ended` - Meeting concludes  
- `meeting.deleted` - Meeting is deleted
- `meeting.participant_joined` - Participant joins
- `meeting.participant_left` - Participant leaves
- `recording.completed` - Recording is ready
- `recording.transcript_completed` - Transcript is ready
- `meeting.summary_completed` - AI summary is ready

**Webhook Processing Flow:**

1. HTTP webhook endpoint validates Zoom signature
2. Event published to NATS for async processing  
3. Service handlers process business logic (no reply expected)

### Development Environment Variables

For local development, you may want to override these settings:

```bash
export NATS_URL="nats://localhost:4222"
export LOG_LEVEL="debug"
export SKIP_ETAG_VALIDATION="true"
export JWT_AUTH_DISABLED_MOCK_LOCAL_PRINCIPAL="local-dev-user"
```

## 🤝 Contributing

1. **Fork** the repository
2. **Create** a feature branch (`git checkout -b feature/amazing-feature`)
3. **Make changes** and ensure tests pass (`make test`)
4. **Run quality checks** (`make check`)
5. **Commit** changes (`git commit -m 'Add amazing feature'`)
6. **Push** to branch (`git push origin feature/amazing-feature`)
7. **Create** a Pull Request

### Code Standards

- Follow Go conventions and best practices
- Maintain high test coverage
- Write clear, self-documenting code
- Update documentation for API changes
- Run `make check` before committing

## 📄 License

This project is licensed under the MIT License - see the [LICENSE](LICENSE) file for details.<|MERGE_RESOLUTION|>--- conflicted
+++ resolved
@@ -66,14 +66,10 @@
 
 - **Meeting Management**: Complete CRUD operations with platform integration (Zoom support)
 - **Registrant Management**: Registration handling with email uniqueness validation
-<<<<<<< HEAD
 - **Historical Tracking**: Past meeting records with session tracking and participant attendance
 - **Webhook Integration**: Platform event processing for real-time meeting state updates
 - **NATS JetStream Storage**: Scalable and resilient data persistence across 5 KV buckets
-=======
-- **NATS JetStream Storage**: Scalable and resilient data persistence
 - **NATS Messaging**: Event-driven communication with other services
->>>>>>> e040ee15
 - **JWT Authentication**: Secure API access via Heimdall integration
 - **OpenAPI Documentation**: Auto-generated API specifications
 - **Comprehensive Testing**: Full unit test coverage with mocks
