// Copyright The Linux Foundation and each contributor to LFX.
// SPDX-License-Identifier: MIT

// Package main is the meeting service API that provides a RESTful API for managing meetings
// and handles NATS messages for the meeting service.
package main

import (
	"context"
	_ "expvar"
	"log/slog"
	"os"
	"os/signal"
	"sync"
	"syscall"

<<<<<<< HEAD
=======
	nats "github.com/nats-io/nats.go"
	"github.com/nats-io/nats.go/jetstream"
	goahttp "goa.design/goa/v3/http"

	"github.com/linuxfoundation/lfx-v2-meeting-service/cmd/meeting-api/platforms"
	genhttp "github.com/linuxfoundation/lfx-v2-meeting-service/gen/http/meeting_service/server"
	genquerysvc "github.com/linuxfoundation/lfx-v2-meeting-service/gen/meeting_service"
	"github.com/linuxfoundation/lfx-v2-meeting-service/internal/domain/models"
	"github.com/linuxfoundation/lfx-v2-meeting-service/internal/infrastructure/auth"
	"github.com/linuxfoundation/lfx-v2-meeting-service/internal/infrastructure/messaging"
	store "github.com/linuxfoundation/lfx-v2-meeting-service/internal/infrastructure/store"
>>>>>>> a30d481e
	"github.com/linuxfoundation/lfx-v2-meeting-service/internal/logging"
	"github.com/linuxfoundation/lfx-v2-meeting-service/internal/service"
)

func main() {
	env := parseEnv()
	flags := parseFlags(env.Port)

	logging.InitStructureLogConfig()

	// Set up JWT validator needed by the [MeetingsService.JWTAuth] security handler.
	jwtAuth, err := setupJWTAuth()
	if err != nil {
		slog.With(logging.ErrKey, err).Error("error setting up JWT authentication")
		os.Exit(1)
	}

	// Generated service initialization.
	service := service.NewMeetingsService(jwtAuth, service.ServiceConfig{
		SkipEtagValidation: env.SkipEtagValidation,
	})

	// Initialize platform providers
	platformConfigs := platforms.NewPlatformConfigsFromEnv()
	platforms.Initialize(platformConfigs, service)

	svc := NewMeetingsAPI(service)

	gracefulCloseWG := sync.WaitGroup{}

	httpServer := setupHTTPServer(flags, svc, &gracefulCloseWG)

	// Initialize email service (independent of NATS)
	err = setupEmailService(env, svc)
	if err != nil {
		slog.With(logging.ErrKey, err).Error("error setting up email service")
		return
	}

	ctx, cancel := context.WithCancel(context.Background())
	defer cancel()
	done := make(chan os.Signal, 1)
	signal.Notify(done, os.Interrupt, syscall.SIGINT, syscall.SIGTERM)

	natsConn, err := setupNATS(ctx, env, svc, &gracefulCloseWG, done)
	if err != nil {
		slog.With(logging.ErrKey, err).Error("error setting up NATS")
		return
	}

	// This next line blocks until SIGINT or SIGTERM is received.
	<-done

	gracefulShutdown(httpServer, natsConn, &gracefulCloseWG, cancel)
<<<<<<< HEAD
=======

}

// flags are the command line flags for the meeting service.
type flags struct {
	Debug bool
	Port  string
	Bind  string
}

func parseFlags(defaultPort string) flags {
	var debug = flag.Bool("d", false, "enable debug logging")
	var port = flag.String("p", defaultPort, "listen port")
	var bind = flag.String("bind", "*", "interface to bind on")

	flag.Usage = func() {
		flag.PrintDefaults()
		os.Exit(2)
	}
	flag.Parse()

	// Based on the debug flag, set the log level environment variable used by [log.InitStructureLogConfig]
	if *debug {
		err := os.Setenv("LOG_LEVEL", "debug")
		if err != nil {
			slog.With(errKey, err).Error("error setting log level")
			os.Exit(1)
		}
	}

	return flags{
		Debug: *debug,
		Port:  *port,
		Bind:  *bind,
	}
}

// environment are the environment variables for the meeting service.
type environment struct {
	NatsURL            string
	Port               string
	SkipEtagValidation bool
}

func parseEnv() environment {
	port := os.Getenv("PORT")
	if port == "" {
		port = "8080"
	}
	natsURL := os.Getenv("NATS_URL")
	if natsURL == "" {
		natsURL = "nats://localhost:4222"
	}
	skipEtagValidation := false
	skipEtagValidationStr := os.Getenv("SKIP_ETAG_VALIDATION")
	if skipEtagValidationStr == "true" {
		skipEtagValidation = true
	}

	return environment{
		NatsURL:            natsURL,
		Port:               port,
		SkipEtagValidation: skipEtagValidation,
	}
}

func setupHTTPServer(flags flags, svc *MeetingsAPI, gracefulCloseWG *sync.WaitGroup) *http.Server {
	// Wrap it in the generated endpoints
	endpoints := genquerysvc.NewEndpoints(svc)

	// Build an HTTP handler
	mux := goahttp.NewMuxer()
	requestDecoder := goahttp.RequestDecoder
	responseEncoder := goahttp.ResponseEncoder

	// Create a custom encoder that sets ETag header for get-one-meeting
	customEncoder := func(ctx context.Context, w http.ResponseWriter) goahttp.Encoder {
		encoder := responseEncoder(ctx, w)

		// Check if we have an ETag in the context
		if etag, ok := ctx.Value(constants.ETagContextID).(string); ok {
			w.Header().Set("ETag", etag)
		}

		return encoder
	}

	genHttpServer := genhttp.New(
		endpoints,
		mux,
		requestDecoder,
		customEncoder,
		nil,
		nil,
		nil)

	// Mount the handler on the mux
	genhttp.Mount(mux, genHttpServer)

	var handler http.Handler = mux

	// Add HTTP middleware
	// Note: Order matters - RequestIDMiddleware should come first in the chain,
	// so it should be the last middleware added to the handler since it is executed in reverse order.
	handler = middleware.RequestLoggerMiddleware()(handler)
	handler = middleware.RequestIDMiddleware()(handler)
	handler = middleware.AuthorizationMiddleware()(handler)

	// Set up http listener in a goroutine using provided command line parameters.
	var addr string
	if flags.Bind == "*" {
		addr = ":" + flags.Port
	} else {
		addr = flags.Bind + ":" + flags.Port
	}
	httpServer := &http.Server{
		Addr:              addr,
		Handler:           handler,
		ReadHeaderTimeout: 3 * time.Second,
	}
	gracefulCloseWG.Add(1)
	go func() {
		slog.With("addr", addr).Debug("starting http server, listening on port " + flags.Port)
		err := httpServer.ListenAndServe()
		if err != nil && err != http.ErrServerClosed {
			slog.With(errKey, err).Error("http listener error")
			os.Exit(1)
		}
		// Because ErrServerClosed is *immediately* returned when Shutdown is
		// called, not when when Shutdown completes, this must not yet decrement
		// the wait group.
	}()

	return httpServer
}

func setupNATS(ctx context.Context, env environment, svc *MeetingsAPI, gracefulCloseWG *sync.WaitGroup, done chan os.Signal) (*nats.Conn, error) {
	// Create NATS connection.
	gracefulCloseWG.Add(1)
	var err error
	slog.With("nats_url", env.NatsURL).Info("attempting to connect to NATS")
	natsConn, err := nats.Connect(
		env.NatsURL,
		nats.DrainTimeout(gracefulShutdownSeconds*time.Second),
		nats.ConnectHandler(func(_ *nats.Conn) {
			slog.With("nats_url", env.NatsURL).Info("NATS connection established")
		}),
		nats.ErrorHandler(func(_ *nats.Conn, s *nats.Subscription, err error) {
			if s != nil {
				slog.With(errKey, err, "subject", s.Subject, "queue", s.Queue).Error("async NATS error")
			} else {
				slog.With(errKey, err).Error("async NATS error outside subscription")
			}
		}),
		nats.ClosedHandler(func(_ *nats.Conn) {
			if ctx.Err() != nil {
				// If our parent background context has already been canceled, this is
				// a graceful shutdown. Decrement the wait group but do not exit, to
				// allow other graceful shutdown steps to complete.
				slog.With("nats_url", env.NatsURL).Info("NATS connection closed gracefully")
				gracefulCloseWG.Done()
				return
			}
			// Otherwise, this handler means that max reconnect attempts have been
			// exhausted.
			slog.With("nats_url", env.NatsURL).Error("NATS max-reconnects exhausted; connection closed")
			// Send a synthetic interrupt and give any graceful-shutdown tasks 5
			// seconds to clean up.
			done <- os.Interrupt
			time.Sleep(5 * time.Second)
			// Exit with an error instead of decrementing the wait group.
			os.Exit(1)
		}),
	)
	if err != nil {
		slog.With("nats_url", env.NatsURL, errKey, err).Error("error creating NATS client")
		return nil, err
	}

	// Get the key-value stores for the service.
	meetingRepo, registrantRepo, err := getKeyValueStores(ctx, natsConn)
	if err != nil {
		return natsConn, err
	}
	svc.service.MeetingRepository = meetingRepo
	svc.service.RegistrantRepository = registrantRepo

	svc.service.MessageBuilder = &messaging.MessageBuilder{
		NatsConn: natsConn,
	}

	// Create NATS subscriptions for the service.
	err = createNatsSubcriptions(ctx, svc, natsConn)
	if err != nil {
		return natsConn, err
	}

	return natsConn, nil
}

// getKeyValueStores creates a JetStream client and gets separate repositories for meetings and registrants.
func getKeyValueStores(ctx context.Context, natsConn *nats.Conn) (*store.NatsMeetingRepository, *store.NatsRegistrantRepository, error) {
	js, err := jetstream.New(natsConn)
	if err != nil {
		slog.ErrorContext(ctx, "error creating NATS JetStream client", "nats_url", natsConn.ConnectedUrl(), errKey, err)
		return nil, nil, err
	}

	meetingsKV, err := js.KeyValue(ctx, store.KVStoreNameMeetings)
	if err != nil {
		slog.ErrorContext(ctx, "error getting NATS JetStream key-value store", "nats_url", natsConn.ConnectedUrl(), errKey, err, "store", store.KVStoreNameMeetings)
		return nil, nil, err
	}

	meetingSettingsKV, err := js.KeyValue(ctx, store.KVStoreNameMeetingSettings)
	if err != nil {
		slog.ErrorContext(ctx, "error getting NATS JetStream key-value store", "nats_url", natsConn.ConnectedUrl(), errKey, err, "store", store.KVStoreNameMeetingSettings)
		return nil, nil, err
	}

	meetingRegistrantsKV, err := js.KeyValue(ctx, store.KVStoreNameMeetingRegistrants)
	if err != nil {
		slog.ErrorContext(ctx, "error getting NATS JetStream key-value store", "nats_url", natsConn.ConnectedUrl(), errKey, err, "store", store.KVStoreNameMeetingRegistrants)
		return nil, nil, err
	}

	meetingRepo := store.NewNatsMeetingRepository(meetingsKV, meetingSettingsKV)
	registrantRepo := store.NewNatsRegistrantRepository(meetingRegistrantsKV)

	return meetingRepo, registrantRepo, nil
}

// createNatsSubcriptions creates the NATS subscriptions for the meeting service.
func createNatsSubcriptions(ctx context.Context, svc *MeetingsAPI, natsConn *nats.Conn) error {
	slog.InfoContext(ctx, "subscribing to NATS subjects", "nats_url", natsConn.ConnectedUrl(), "servers", natsConn.Servers(), "subjects", []string{models.MeetingGetTitleSubject})
	queueName := models.MeetingsAPIQueue

	// Get meeting name subscription
	meetingGetNameSubject := models.MeetingGetTitleSubject
	_, err := natsConn.QueueSubscribe(meetingGetNameSubject, queueName, func(msg *nats.Msg) {
		natsMsg := &messaging.NatsMsg{Msg: msg}
		svc.service.HandleMessage(ctx, natsMsg)
	})
	if err != nil {
		slog.ErrorContext(ctx, "error creating NATS queue subscription", errKey, err)
		return err
	}

	return nil
}

func gracefulShutdown(httpServer *http.Server, natsConn *nats.Conn, gracefulCloseWG *sync.WaitGroup, cancel context.CancelFunc) {
	// Cancel the background context.
	cancel()

	go func() {
		// Run the HTTP shutdown in a goroutine so the NATS draining can also start.
		ctx, cancel := context.WithTimeout(context.Background(), gracefulShutdownSeconds*time.Second)
		defer cancel()

		slog.With("addr", httpServer.Addr).Info("shutting down http server")
		if err := httpServer.Shutdown(ctx); err != nil {
			slog.With(errKey, err).Error("http shutdown error")
		}
		// Decrement the wait group.
		gracefulCloseWG.Done()
	}()

	// Drain the NATS connection, which will drain all subscriptions, then close the
	// connection when complete.
	if !natsConn.IsClosed() && !natsConn.IsDraining() {
		slog.Info("draining NATS connections")
		if err := natsConn.Drain(); err != nil {
			slog.With(errKey, err).Error("error draining NATS connection")
			// Skip waiting or checking error channel.
			return
		}
	}

	// Wait for the HTTP graceful shutdown and for the NATS connection to be
	// closed (see nats.Connect options for the timeout and the handler that
	// decrements the wait group).
	gracefulCloseWG.Wait()
>>>>>>> a30d481e
}<|MERGE_RESOLUTION|>--- conflicted
+++ resolved
@@ -14,20 +14,7 @@
 	"sync"
 	"syscall"
 
-<<<<<<< HEAD
-=======
-	nats "github.com/nats-io/nats.go"
-	"github.com/nats-io/nats.go/jetstream"
-	goahttp "goa.design/goa/v3/http"
-
 	"github.com/linuxfoundation/lfx-v2-meeting-service/cmd/meeting-api/platforms"
-	genhttp "github.com/linuxfoundation/lfx-v2-meeting-service/gen/http/meeting_service/server"
-	genquerysvc "github.com/linuxfoundation/lfx-v2-meeting-service/gen/meeting_service"
-	"github.com/linuxfoundation/lfx-v2-meeting-service/internal/domain/models"
-	"github.com/linuxfoundation/lfx-v2-meeting-service/internal/infrastructure/auth"
-	"github.com/linuxfoundation/lfx-v2-meeting-service/internal/infrastructure/messaging"
-	store "github.com/linuxfoundation/lfx-v2-meeting-service/internal/infrastructure/store"
->>>>>>> a30d481e
 	"github.com/linuxfoundation/lfx-v2-meeting-service/internal/logging"
 	"github.com/linuxfoundation/lfx-v2-meeting-service/internal/service"
 )
@@ -82,290 +69,4 @@
 	<-done
 
 	gracefulShutdown(httpServer, natsConn, &gracefulCloseWG, cancel)
-<<<<<<< HEAD
-=======
-
-}
-
-// flags are the command line flags for the meeting service.
-type flags struct {
-	Debug bool
-	Port  string
-	Bind  string
-}
-
-func parseFlags(defaultPort string) flags {
-	var debug = flag.Bool("d", false, "enable debug logging")
-	var port = flag.String("p", defaultPort, "listen port")
-	var bind = flag.String("bind", "*", "interface to bind on")
-
-	flag.Usage = func() {
-		flag.PrintDefaults()
-		os.Exit(2)
-	}
-	flag.Parse()
-
-	// Based on the debug flag, set the log level environment variable used by [log.InitStructureLogConfig]
-	if *debug {
-		err := os.Setenv("LOG_LEVEL", "debug")
-		if err != nil {
-			slog.With(errKey, err).Error("error setting log level")
-			os.Exit(1)
-		}
-	}
-
-	return flags{
-		Debug: *debug,
-		Port:  *port,
-		Bind:  *bind,
-	}
-}
-
-// environment are the environment variables for the meeting service.
-type environment struct {
-	NatsURL            string
-	Port               string
-	SkipEtagValidation bool
-}
-
-func parseEnv() environment {
-	port := os.Getenv("PORT")
-	if port == "" {
-		port = "8080"
-	}
-	natsURL := os.Getenv("NATS_URL")
-	if natsURL == "" {
-		natsURL = "nats://localhost:4222"
-	}
-	skipEtagValidation := false
-	skipEtagValidationStr := os.Getenv("SKIP_ETAG_VALIDATION")
-	if skipEtagValidationStr == "true" {
-		skipEtagValidation = true
-	}
-
-	return environment{
-		NatsURL:            natsURL,
-		Port:               port,
-		SkipEtagValidation: skipEtagValidation,
-	}
-}
-
-func setupHTTPServer(flags flags, svc *MeetingsAPI, gracefulCloseWG *sync.WaitGroup) *http.Server {
-	// Wrap it in the generated endpoints
-	endpoints := genquerysvc.NewEndpoints(svc)
-
-	// Build an HTTP handler
-	mux := goahttp.NewMuxer()
-	requestDecoder := goahttp.RequestDecoder
-	responseEncoder := goahttp.ResponseEncoder
-
-	// Create a custom encoder that sets ETag header for get-one-meeting
-	customEncoder := func(ctx context.Context, w http.ResponseWriter) goahttp.Encoder {
-		encoder := responseEncoder(ctx, w)
-
-		// Check if we have an ETag in the context
-		if etag, ok := ctx.Value(constants.ETagContextID).(string); ok {
-			w.Header().Set("ETag", etag)
-		}
-
-		return encoder
-	}
-
-	genHttpServer := genhttp.New(
-		endpoints,
-		mux,
-		requestDecoder,
-		customEncoder,
-		nil,
-		nil,
-		nil)
-
-	// Mount the handler on the mux
-	genhttp.Mount(mux, genHttpServer)
-
-	var handler http.Handler = mux
-
-	// Add HTTP middleware
-	// Note: Order matters - RequestIDMiddleware should come first in the chain,
-	// so it should be the last middleware added to the handler since it is executed in reverse order.
-	handler = middleware.RequestLoggerMiddleware()(handler)
-	handler = middleware.RequestIDMiddleware()(handler)
-	handler = middleware.AuthorizationMiddleware()(handler)
-
-	// Set up http listener in a goroutine using provided command line parameters.
-	var addr string
-	if flags.Bind == "*" {
-		addr = ":" + flags.Port
-	} else {
-		addr = flags.Bind + ":" + flags.Port
-	}
-	httpServer := &http.Server{
-		Addr:              addr,
-		Handler:           handler,
-		ReadHeaderTimeout: 3 * time.Second,
-	}
-	gracefulCloseWG.Add(1)
-	go func() {
-		slog.With("addr", addr).Debug("starting http server, listening on port " + flags.Port)
-		err := httpServer.ListenAndServe()
-		if err != nil && err != http.ErrServerClosed {
-			slog.With(errKey, err).Error("http listener error")
-			os.Exit(1)
-		}
-		// Because ErrServerClosed is *immediately* returned when Shutdown is
-		// called, not when when Shutdown completes, this must not yet decrement
-		// the wait group.
-	}()
-
-	return httpServer
-}
-
-func setupNATS(ctx context.Context, env environment, svc *MeetingsAPI, gracefulCloseWG *sync.WaitGroup, done chan os.Signal) (*nats.Conn, error) {
-	// Create NATS connection.
-	gracefulCloseWG.Add(1)
-	var err error
-	slog.With("nats_url", env.NatsURL).Info("attempting to connect to NATS")
-	natsConn, err := nats.Connect(
-		env.NatsURL,
-		nats.DrainTimeout(gracefulShutdownSeconds*time.Second),
-		nats.ConnectHandler(func(_ *nats.Conn) {
-			slog.With("nats_url", env.NatsURL).Info("NATS connection established")
-		}),
-		nats.ErrorHandler(func(_ *nats.Conn, s *nats.Subscription, err error) {
-			if s != nil {
-				slog.With(errKey, err, "subject", s.Subject, "queue", s.Queue).Error("async NATS error")
-			} else {
-				slog.With(errKey, err).Error("async NATS error outside subscription")
-			}
-		}),
-		nats.ClosedHandler(func(_ *nats.Conn) {
-			if ctx.Err() != nil {
-				// If our parent background context has already been canceled, this is
-				// a graceful shutdown. Decrement the wait group but do not exit, to
-				// allow other graceful shutdown steps to complete.
-				slog.With("nats_url", env.NatsURL).Info("NATS connection closed gracefully")
-				gracefulCloseWG.Done()
-				return
-			}
-			// Otherwise, this handler means that max reconnect attempts have been
-			// exhausted.
-			slog.With("nats_url", env.NatsURL).Error("NATS max-reconnects exhausted; connection closed")
-			// Send a synthetic interrupt and give any graceful-shutdown tasks 5
-			// seconds to clean up.
-			done <- os.Interrupt
-			time.Sleep(5 * time.Second)
-			// Exit with an error instead of decrementing the wait group.
-			os.Exit(1)
-		}),
-	)
-	if err != nil {
-		slog.With("nats_url", env.NatsURL, errKey, err).Error("error creating NATS client")
-		return nil, err
-	}
-
-	// Get the key-value stores for the service.
-	meetingRepo, registrantRepo, err := getKeyValueStores(ctx, natsConn)
-	if err != nil {
-		return natsConn, err
-	}
-	svc.service.MeetingRepository = meetingRepo
-	svc.service.RegistrantRepository = registrantRepo
-
-	svc.service.MessageBuilder = &messaging.MessageBuilder{
-		NatsConn: natsConn,
-	}
-
-	// Create NATS subscriptions for the service.
-	err = createNatsSubcriptions(ctx, svc, natsConn)
-	if err != nil {
-		return natsConn, err
-	}
-
-	return natsConn, nil
-}
-
-// getKeyValueStores creates a JetStream client and gets separate repositories for meetings and registrants.
-func getKeyValueStores(ctx context.Context, natsConn *nats.Conn) (*store.NatsMeetingRepository, *store.NatsRegistrantRepository, error) {
-	js, err := jetstream.New(natsConn)
-	if err != nil {
-		slog.ErrorContext(ctx, "error creating NATS JetStream client", "nats_url", natsConn.ConnectedUrl(), errKey, err)
-		return nil, nil, err
-	}
-
-	meetingsKV, err := js.KeyValue(ctx, store.KVStoreNameMeetings)
-	if err != nil {
-		slog.ErrorContext(ctx, "error getting NATS JetStream key-value store", "nats_url", natsConn.ConnectedUrl(), errKey, err, "store", store.KVStoreNameMeetings)
-		return nil, nil, err
-	}
-
-	meetingSettingsKV, err := js.KeyValue(ctx, store.KVStoreNameMeetingSettings)
-	if err != nil {
-		slog.ErrorContext(ctx, "error getting NATS JetStream key-value store", "nats_url", natsConn.ConnectedUrl(), errKey, err, "store", store.KVStoreNameMeetingSettings)
-		return nil, nil, err
-	}
-
-	meetingRegistrantsKV, err := js.KeyValue(ctx, store.KVStoreNameMeetingRegistrants)
-	if err != nil {
-		slog.ErrorContext(ctx, "error getting NATS JetStream key-value store", "nats_url", natsConn.ConnectedUrl(), errKey, err, "store", store.KVStoreNameMeetingRegistrants)
-		return nil, nil, err
-	}
-
-	meetingRepo := store.NewNatsMeetingRepository(meetingsKV, meetingSettingsKV)
-	registrantRepo := store.NewNatsRegistrantRepository(meetingRegistrantsKV)
-
-	return meetingRepo, registrantRepo, nil
-}
-
-// createNatsSubcriptions creates the NATS subscriptions for the meeting service.
-func createNatsSubcriptions(ctx context.Context, svc *MeetingsAPI, natsConn *nats.Conn) error {
-	slog.InfoContext(ctx, "subscribing to NATS subjects", "nats_url", natsConn.ConnectedUrl(), "servers", natsConn.Servers(), "subjects", []string{models.MeetingGetTitleSubject})
-	queueName := models.MeetingsAPIQueue
-
-	// Get meeting name subscription
-	meetingGetNameSubject := models.MeetingGetTitleSubject
-	_, err := natsConn.QueueSubscribe(meetingGetNameSubject, queueName, func(msg *nats.Msg) {
-		natsMsg := &messaging.NatsMsg{Msg: msg}
-		svc.service.HandleMessage(ctx, natsMsg)
-	})
-	if err != nil {
-		slog.ErrorContext(ctx, "error creating NATS queue subscription", errKey, err)
-		return err
-	}
-
-	return nil
-}
-
-func gracefulShutdown(httpServer *http.Server, natsConn *nats.Conn, gracefulCloseWG *sync.WaitGroup, cancel context.CancelFunc) {
-	// Cancel the background context.
-	cancel()
-
-	go func() {
-		// Run the HTTP shutdown in a goroutine so the NATS draining can also start.
-		ctx, cancel := context.WithTimeout(context.Background(), gracefulShutdownSeconds*time.Second)
-		defer cancel()
-
-		slog.With("addr", httpServer.Addr).Info("shutting down http server")
-		if err := httpServer.Shutdown(ctx); err != nil {
-			slog.With(errKey, err).Error("http shutdown error")
-		}
-		// Decrement the wait group.
-		gracefulCloseWG.Done()
-	}()
-
-	// Drain the NATS connection, which will drain all subscriptions, then close the
-	// connection when complete.
-	if !natsConn.IsClosed() && !natsConn.IsDraining() {
-		slog.Info("draining NATS connections")
-		if err := natsConn.Drain(); err != nil {
-			slog.With(errKey, err).Error("error draining NATS connection")
-			// Skip waiting or checking error channel.
-			return
-		}
-	}
-
-	// Wait for the HTTP graceful shutdown and for the NATS connection to be
-	// closed (see nats.Connect options for the timeout and the handler that
-	// decrements the wait group).
-	gracefulCloseWG.Wait()
->>>>>>> a30d481e
 }