--- conflicted
+++ resolved
@@ -353,8 +353,11 @@
 // createNatsSubcriptions creates the NATS subscriptions for the meeting service.
 func createNatsSubcriptions(ctx context.Context, svc *MeetingsAPI, natsConn *nats.Conn) error {
 	subjects := []string{
-<<<<<<< HEAD
+		// Get meeting title subscription
 		models.MeetingGetTitleSubject,
+		// Meeting deletion cleanup subscription
+		models.MeetingDeletedSubject,
+		// Zoom webhook event subscriptions
 		models.ZoomWebhookMeetingStartedSubject,
 		models.ZoomWebhookMeetingEndedSubject,
 		models.ZoomWebhookMeetingDeletedSubject,
@@ -363,21 +366,12 @@
 		models.ZoomWebhookRecordingCompletedSubject,
 		models.ZoomWebhookRecordingTranscriptCompletedSubject,
 		models.ZoomWebhookMeetingSummaryCompletedSubject,
-=======
-		// Get meeting title subscription
-		models.MeetingGetTitleSubject,
-		// Meeting deletion cleanup subscription
-		models.MeetingDeletedSubject,
->>>>>>> e040ee15
 	}
 
 	slog.InfoContext(ctx, "subscribing to NATS subjects", "nats_url", natsConn.ConnectedUrl(), "servers", natsConn.Servers(), "subjects", subjects)
 	queueName := models.MeetingsAPIQueue
 
-<<<<<<< HEAD
 	// Subscribe to all subjects using the same handler pattern
-=======
->>>>>>> e040ee15
 	for _, subject := range subjects {
 		_, err := natsConn.QueueSubscribe(subject, queueName, func(msg *nats.Msg) {
 			natsMsg := &messaging.NatsMsg{Msg: msg}
@@ -387,11 +381,7 @@
 			slog.ErrorContext(ctx, "error creating NATS queue subscription", errKey, err, "subject", subject)
 			return err
 		}
-<<<<<<< HEAD
 		slog.DebugContext(ctx, "subscribed to NATS subject", "subject", subject)
-=======
-		slog.With("subject", subject, "queue", queueName).Debug("successfully subscribed to NATS subject")
->>>>>>> e040ee15
 	}
 
 	return nil
