// Copyright The Linux Foundation and each contributor to LFX.
// SPDX-License-Identifier: MIT

// Package main is the meeting service API that provides a RESTful API for managing meetings
// and handles NATS messages for the meeting service.
package main

import (
	"context"
	_ "expvar"
	"log/slog"
	"os"
	"os/signal"
	"sync"
	"syscall"

	"github.com/linuxfoundation/lfx-v2-meeting-service/cmd/meeting-api/platforms"
	"github.com/linuxfoundation/lfx-v2-meeting-service/internal/handlers"
	"github.com/linuxfoundation/lfx-v2-meeting-service/internal/infrastructure/messaging"
	"github.com/linuxfoundation/lfx-v2-meeting-service/internal/logging"
	"github.com/linuxfoundation/lfx-v2-meeting-service/internal/service"
)

func main() {
	env := parseEnv()
	flags := parseFlags(env.Port)

	logging.InitStructureLogConfig()

	// Set up JWT validator needed by the [MeetingsService.JWTAuth] security handler.
	jwtAuth, err := setupJWTAuth()
	if err != nil {
		slog.With(logging.ErrKey, err).Error("error setting up JWT authentication")
		os.Exit(1)
	}

	// Initialize platform providers
	platformConfigs := platforms.NewPlatformConfigsFromEnv()
	platformConfigs.Zoom = platforms.SetupZoom(platformConfigs.Zoom)
	platformRegistry := platforms.NewPlatformRegistry(platformConfigs)

	// Initialize email service (independent of NATS)
	emailService, err := setupEmailService(env)
	if err != nil {
		slog.With(logging.ErrKey, err).Error("error setting up email service")
		return
	}

	// Setup graceful shutdown
	ctx, cancel := context.WithCancel(context.Background())
	defer cancel()
	done := make(chan os.Signal, 1)
	signal.Notify(done, os.Interrupt, syscall.SIGINT, syscall.SIGTERM)
	gracefulCloseWG := sync.WaitGroup{}

	// Setup NATS connection
	natsConn, err := setupNATS(ctx, env, &gracefulCloseWG, done)
	if err != nil {
		slog.With(logging.ErrKey, err).Error("error setting up NATS")
		return
	}

	// Get the key-value stores for the service.
	repos, err := getKeyValueStores(ctx, natsConn)
	if err != nil {
		slog.With(logging.ErrKey, err).Error("error getting key-value stores")
		return
	}

	// Initialize services
	serviceConfig := service.ServiceConfig{
		SkipEtagValidation: env.SkipEtagValidation,
		LFXEnvironment:     env.LFXEnvironment,
		ProjectLogoBaseURL: env.ProjectLogoBaseURL,
	}
	messageBuilder := messaging.NewMessageBuilder(natsConn)
	authService := service.NewAuthService(jwtAuth)
	occurrenceService := service.NewOccurrenceService()
	meetingService := service.NewMeetingService(
		repos.Meeting,
<<<<<<< HEAD
		repos.MeetingRSVP,
		messageBuilder,
=======
		repos.Registrant,
>>>>>>> fe53dda0
		messageBuilder,
		platformRegistry,
		occurrenceService,
		emailService,
		serviceConfig,
	)
	registrantService := service.NewMeetingRegistrantService(
		repos.Meeting,
		repos.Registrant,
		emailService,
		messageBuilder,
		messageBuilder,
		occurrenceService,
		serviceConfig,
	)
	meetingRSVPService := service.NewMeetingRSVPService(
		repos.MeetingRSVP,
		repos.Meeting,
		repos.Registrant,
		occurrenceService,
		messageBuilder, // Implements MeetingRSVPIndexSender
	)
	pastMeetingService := service.NewPastMeetingService(
		repos.Meeting,
		repos.PastMeeting,
		messageBuilder, // Implements PastMeetingBasicMessageSender
		serviceConfig,
	)
	pastMeetingParticipantService := service.NewPastMeetingParticipantService(
		repos.Meeting,
		repos.PastMeeting,
		repos.PastMeetingParticipant,
		messageBuilder, // Implements PastMeetingParticipantMessageSender
		serviceConfig,
	)
	pastMeetingRecordingService := service.NewPastMeetingRecordingService(
		repos.PastMeetingRecording,
		repos.PastMeeting,
		repos.PastMeetingParticipant,
		messageBuilder, // Implements PastMeetingRecordingMessageSender
		serviceConfig,
	)
	pastMeetingTranscriptService := service.NewPastMeetingTranscriptService(
		repos.PastMeetingTranscript,
		repos.PastMeeting,
		repos.PastMeetingParticipant,
		messageBuilder, // Implements PastMeetingTranscriptMessageSender
		serviceConfig,
	)
	pastMeetingSummaryService := service.NewPastMeetingSummaryService(
		repos.PastMeetingSummary,
		repos.PastMeeting,
		repos.PastMeetingParticipant,
		repos.Registrant,
		repos.Meeting,
		emailService,
		messageBuilder, // Implements PastMeetingSummaryMessageSender
		messageBuilder, // Implements ExternalServiceClient
		serviceConfig,
	)
	committeeSyncService := service.NewCommitteeSyncService(
		repos.Meeting,
		repos.Registrant,
		registrantService,
		messageBuilder, // Implements MeetingRegistrantIndexSender
		messageBuilder, // Implements ExternalServiceClient
	)
	zoomWebhookService := service.NewZoomWebhookService(
		messageBuilder, // Implements WebhookEventSender
		platformConfigs.Zoom.Validator,
	)

	// Initialize handlers
	meetingHandler := handlers.NewMeetingHandler(
		meetingService,
		registrantService,
		pastMeetingService,
		pastMeetingParticipantService,
		committeeSyncService,
	)
	zoomWebhookHandler := handlers.NewZoomWebhookHandler(
		meetingService,
		registrantService,
		pastMeetingService,
		pastMeetingParticipantService,
		pastMeetingRecordingService,
		pastMeetingTranscriptService,
		pastMeetingSummaryService,
		occurrenceService,
		platformConfigs.Zoom.Validator,
	)
	committeeHandler := handlers.NewCommitteeHandlers(
		meetingService,
		registrantService,
		committeeSyncService,
		messageBuilder,
	)

	svc := NewMeetingsAPI(
		authService,
		meetingService,
		registrantService,
		meetingRSVPService,
		pastMeetingService,
		pastMeetingParticipantService,
		pastMeetingSummaryService,
		zoomWebhookService,
		zoomWebhookHandler,
		meetingHandler,
		committeeHandler,
	)

	httpServer := setupHTTPServer(flags, svc, &gracefulCloseWG)

	// Create NATS subscriptions for the service.
	err = createNatsSubcriptions(ctx, svc, natsConn)
	if err != nil {
		slog.With(logging.ErrKey, err).Error("error creating NATS subscriptions")
		return
	}

	// This next line blocks until SIGINT or SIGTERM is received.
	<-done

	gracefulShutdown(httpServer, natsConn, &gracefulCloseWG, cancel)
}<|MERGE_RESOLUTION|>--- conflicted
+++ resolved
@@ -78,12 +78,9 @@
 	occurrenceService := service.NewOccurrenceService()
 	meetingService := service.NewMeetingService(
 		repos.Meeting,
-<<<<<<< HEAD
+		repos.Registrant,
 		repos.MeetingRSVP,
 		messageBuilder,
-=======
-		repos.Registrant,
->>>>>>> fe53dda0
 		messageBuilder,
 		platformRegistry,
 		occurrenceService,
