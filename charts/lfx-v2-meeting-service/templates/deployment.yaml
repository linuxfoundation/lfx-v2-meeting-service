# Copyright The Linux Foundation and each contributor to LFX.
# SPDX-License-Identifier: MIT
---
apiVersion: apps/v1
kind: Deployment
metadata:
  name: {{ .Chart.Name }}
  namespace: {{ .Release.Namespace }}
spec:
  replicas: 1
  selector:
    matchLabels:
      app: {{ .Chart.Name }}
  template:
    metadata:
      labels:
        app: {{ .Chart.Name }}
    spec:
      containers:
        - name: app
          image: "{{ .Values.image.repository }}:{{ .Values.image.tag | default .Chart.AppVersion }}"
          securityContext:
            allowPrivilegeEscalation: false
          imagePullPolicy: {{ .Values.image.pullPolicy }}
          env:
            - name: NATS_URL
              value: {{ .Values.nats.url }}
            - name: LOG_LEVEL
              value: {{ .Values.app.logLevel }}
            - name: LOG_ADD_SOURCE
              value: {{ .Values.app.logAddSource | quote }}
            - name: JWKS_URL
              value: {{ .Values.heimdall.jwksUrl }}
            - name: JWT_AUDIENCE
              value: {{ .Values.app.audience }}
            - name: SKIP_ETAG_VALIDATION
              value: {{ .Values.app.skipEtagValidation | quote }}
            - name: JWT_AUTH_DISABLED_MOCK_LOCAL_PRINCIPAL
              value: {{ .Values.app.jwtAuthDisabledMockLocalPrincipal }}
<<<<<<< HEAD
            - name: EMAIL_ENABLED
              value: {{ .Values.email.enabled | quote }}
            - name: SMTP_HOST
              value: {{ .Values.email.smtp.host }}
            - name: SMTP_PORT
              value: {{ .Values.email.smtp.port | quote }}
            - name: SMTP_FROM
              value: {{ .Values.email.smtp.from }}
            - name: SMTP_USERNAME
              value: {{ .Values.email.smtp.username }}
            - name: SMTP_PASSWORD
              value: {{ .Values.email.smtp.password }}
=======
            - name: ZOOM_ACCOUNT_ID
              value: {{ .Values.zoom.accountId }}
            - name: ZOOM_CLIENT_ID
              value: {{ .Values.zoom.clientId }}
            - name: ZOOM_CLIENT_SECRET
              value: {{ .Values.zoom.clientSecret }}
>>>>>>> a30d481e
          ports:
            - containerPort: {{ .Values.service.port }}
              name: web
          livenessProbe:
            httpGet:
              path: /livez
              port: web
            failureThreshold: 3
            periodSeconds: 15
          readinessProbe:
            httpGet:
              path: /readyz
              port: web
            failureThreshold: 1
            periodSeconds: 10
          startupProbe:
            httpGet:
              path: /readyz
              port: web
            failureThreshold: 30
            periodSeconds: 1<|MERGE_RESOLUTION|>--- conflicted
+++ resolved
@@ -37,7 +37,6 @@
               value: {{ .Values.app.skipEtagValidation | quote }}
             - name: JWT_AUTH_DISABLED_MOCK_LOCAL_PRINCIPAL
               value: {{ .Values.app.jwtAuthDisabledMockLocalPrincipal }}
-<<<<<<< HEAD
             - name: EMAIL_ENABLED
               value: {{ .Values.email.enabled | quote }}
             - name: SMTP_HOST
@@ -50,14 +49,12 @@
               value: {{ .Values.email.smtp.username }}
             - name: SMTP_PASSWORD
               value: {{ .Values.email.smtp.password }}
-=======
             - name: ZOOM_ACCOUNT_ID
               value: {{ .Values.zoom.accountId }}
             - name: ZOOM_CLIENT_ID
               value: {{ .Values.zoom.clientId }}
             - name: ZOOM_CLIENT_SECRET
               value: {{ .Values.zoom.clientSecret }}
->>>>>>> a30d481e
           ports:
             - containerPort: {{ .Values.service.port }}
               name: web
