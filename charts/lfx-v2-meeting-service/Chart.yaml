--- conflicted
+++ resolved
@@ -5,9 +5,5 @@
 name: lfx-v2-meeting-service
 description: LFX Platform V2 Meeting Service chart
 type: application
-<<<<<<< HEAD
-version: 0.4.17
-=======
-version: 0.4.21
->>>>>>> 8bc9ddd5
+version: 0.4.22
 appVersion: "latest"