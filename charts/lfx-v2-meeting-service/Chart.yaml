# Copyright The Linux Foundation and each contributor to LFX.
# SPDX-License-Identifier: MIT
---
apiVersion: v2
name: lfx-v2-meeting-service
description: LFX Platform V2 Meeting Service chart
type: application
<<<<<<< HEAD
version: 0.4.1
=======
version: 0.4.2
>>>>>>> 8d0c018f
appVersion: "latest"<|MERGE_RESOLUTION|>--- conflicted
+++ resolved
@@ -5,9 +5,5 @@
 name: lfx-v2-meeting-service
 description: LFX Platform V2 Meeting Service chart
 type: application
-<<<<<<< HEAD
-version: 0.4.1
-=======
-version: 0.4.2
->>>>>>> 8d0c018f
+version: 0.4.3
 appVersion: "latest"