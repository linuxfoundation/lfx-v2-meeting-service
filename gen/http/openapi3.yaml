--- conflicted
+++ resolved
@@ -826,12 +826,8 @@
                                 occurrence_id: "1640995200"
                                 org_is_member: true
                                 org_is_project_member: true
-<<<<<<< HEAD
-                                org_name: Non repudiandae pariatur aut.
+                                org_name: Porro libero autem repellendus quia.
                                 type: direct
-=======
-                                org_name: Porro libero autem repellendus quia.
->>>>>>> 79e6cdff
                                 uid: 7cad5a8d-19d0-41a4-81a6-043453daf9ee
                                 updated_at: "2021-01-01T00:00:00Z"
                                 username: Aut vel ut rerum.
@@ -1036,14 +1032,9 @@
                                 meeting_uid: 7cad5a8d-19d0-41a4-81a6-043453daf9ee
                                 occurrence_id: "1640995200"
                                 org_is_member: true
-<<<<<<< HEAD
-                                org_is_project_member: false
-                                org_name: Ut dolor consequatur sint rerum.
-                                type: direct
-=======
                                 org_is_project_member: true
                                 org_name: Maxime molestias.
->>>>>>> 79e6cdff
+                                type: direct
                                 uid: 7cad5a8d-19d0-41a4-81a6-043453daf9ee
                                 updated_at: "2021-01-01T00:00:00Z"
                                 username: Voluptatibus laudantium et harum omnis voluptate asperiores.
@@ -1158,14 +1149,9 @@
                                 meeting_uid: 7cad5a8d-19d0-41a4-81a6-043453daf9ee
                                 occurrence_id: "1640995200"
                                 org_is_member: false
-<<<<<<< HEAD
-                                org_is_project_member: false
-                                org_name: Perspiciatis eum necessitatibus error voluptate et aut.
-                                type: direct
-=======
                                 org_is_project_member: true
                                 org_name: Est cupiditate pariatur soluta quaerat eius qui.
->>>>>>> 79e6cdff
+                                type: direct
                                 uid: 7cad5a8d-19d0-41a4-81a6-043453daf9ee
                                 updated_at: "2021-01-01T00:00:00Z"
                                 username: Soluta accusantium.
@@ -1828,14 +1814,9 @@
                                       meeting_uid: 7cad5a8d-19d0-41a4-81a6-043453daf9ee
                                       occurrence_id: "1640995200"
                                       org_is_member: true
-<<<<<<< HEAD
-                                      org_is_project_member: false
-                                      org_name: Ut dolor consequatur sint rerum.
-                                      type: direct
-=======
                                       org_is_project_member: true
                                       org_name: Maxime molestias.
->>>>>>> 79e6cdff
+                                      type: direct
                                       uid: 7cad5a8d-19d0-41a4-81a6-043453daf9ee
                                       updated_at: "2021-01-01T00:00:00Z"
                                       username: Voluptatibus laudantium et harum omnis voluptate asperiores.
@@ -1850,17 +1831,14 @@
                                       meeting_uid: 7cad5a8d-19d0-41a4-81a6-043453daf9ee
                                       occurrence_id: "1640995200"
                                       org_is_member: true
-<<<<<<< HEAD
-                                      org_is_project_member: false
-                                      org_name: Ut dolor consequatur sint rerum.
-                                      type: direct
-=======
                                       org_is_project_member: true
                                       org_name: Maxime molestias.
+                                      type: direct
                                       uid: 7cad5a8d-19d0-41a4-81a6-043453daf9ee
                                       updated_at: "2021-01-01T00:00:00Z"
                                       username: Voluptatibus laudantium et harum omnis voluptate asperiores.
                                     - avatar_url: https://example.com/avatar.jpg
+                                      committee_uid: 7cad5a8d-19d0-41a4-81a6-043453daf9ee
                                       created_at: "2021-01-01T00:00:00Z"
                                       email: user@example.com
                                       first_name: John
@@ -1872,7 +1850,7 @@
                                       org_is_member: true
                                       org_is_project_member: true
                                       org_name: Maxime molestias.
->>>>>>> 79e6cdff
+                                      type: direct
                                       uid: 7cad5a8d-19d0-41a4-81a6-043453daf9ee
                                       updated_at: "2021-01-01T00:00:00Z"
                                       username: Voluptatibus laudantium et harum omnis voluptate asperiores.
@@ -4140,14 +4118,9 @@
                           meeting_uid: 7cad5a8d-19d0-41a4-81a6-043453daf9ee
                           occurrence_id: "1640995200"
                           org_is_member: true
-<<<<<<< HEAD
-                          org_is_project_member: false
-                          org_name: Ut dolor consequatur sint rerum.
-                          type: direct
-=======
                           org_is_project_member: true
                           org_name: Maxime molestias.
->>>>>>> 79e6cdff
+                          type: direct
                           uid: 7cad5a8d-19d0-41a4-81a6-043453daf9ee
                           updated_at: "2021-01-01T00:00:00Z"
                           username: Voluptatibus laudantium et harum omnis voluptate asperiores.
@@ -4162,14 +4135,9 @@
                           meeting_uid: 7cad5a8d-19d0-41a4-81a6-043453daf9ee
                           occurrence_id: "1640995200"
                           org_is_member: true
-<<<<<<< HEAD
-                          org_is_project_member: false
-                          org_name: Ut dolor consequatur sint rerum.
-                          type: direct
-=======
                           org_is_project_member: true
                           org_name: Maxime molestias.
->>>>>>> 79e6cdff
+                          type: direct
                           uid: 7cad5a8d-19d0-41a4-81a6-043453daf9ee
                           updated_at: "2021-01-01T00:00:00Z"
                           username: Voluptatibus laudantium et harum omnis voluptate asperiores.
@@ -4184,14 +4152,9 @@
                           meeting_uid: 7cad5a8d-19d0-41a4-81a6-043453daf9ee
                           occurrence_id: "1640995200"
                           org_is_member: true
-<<<<<<< HEAD
-                          org_is_project_member: false
-                          org_name: Ut dolor consequatur sint rerum.
-                          type: direct
-=======
                           org_is_project_member: true
                           org_name: Maxime molestias.
->>>>>>> 79e6cdff
+                          type: direct
                           uid: 7cad5a8d-19d0-41a4-81a6-043453daf9ee
                           updated_at: "2021-01-01T00:00:00Z"
                           username: Voluptatibus laudantium et harum omnis voluptate asperiores.
@@ -4208,14 +4171,9 @@
                       meeting_uid: 7cad5a8d-19d0-41a4-81a6-043453daf9ee
                       occurrence_id: "1640995200"
                       org_is_member: true
-<<<<<<< HEAD
-                      org_is_project_member: false
-                      org_name: Ut dolor consequatur sint rerum.
-                      type: direct
-=======
                       org_is_project_member: true
                       org_name: Maxime molestias.
->>>>>>> 79e6cdff
+                      type: direct
                       uid: 7cad5a8d-19d0-41a4-81a6-043453daf9ee
                       updated_at: "2021-01-01T00:00:00Z"
                       username: Voluptatibus laudantium et harum omnis voluptate asperiores.
@@ -4230,14 +4188,9 @@
                       meeting_uid: 7cad5a8d-19d0-41a4-81a6-043453daf9ee
                       occurrence_id: "1640995200"
                       org_is_member: true
-<<<<<<< HEAD
-                      org_is_project_member: false
-                      org_name: Ut dolor consequatur sint rerum.
-                      type: direct
-=======
                       org_is_project_member: true
                       org_name: Maxime molestias.
->>>>>>> 79e6cdff
+                      type: direct
                       uid: 7cad5a8d-19d0-41a4-81a6-043453daf9ee
                       updated_at: "2021-01-01T00:00:00Z"
                       username: Voluptatibus laudantium et harum omnis voluptate asperiores.
@@ -4252,14 +4205,9 @@
                       meeting_uid: 7cad5a8d-19d0-41a4-81a6-043453daf9ee
                       occurrence_id: "1640995200"
                       org_is_member: true
-<<<<<<< HEAD
-                      org_is_project_member: false
-                      org_name: Ut dolor consequatur sint rerum.
-                      type: direct
-=======
                       org_is_project_member: true
                       org_name: Maxime molestias.
->>>>>>> 79e6cdff
+                      type: direct
                       uid: 7cad5a8d-19d0-41a4-81a6-043453daf9ee
                       updated_at: "2021-01-01T00:00:00Z"
                       username: Voluptatibus laudantium et harum omnis voluptate asperiores.
@@ -4274,14 +4222,9 @@
                       meeting_uid: 7cad5a8d-19d0-41a4-81a6-043453daf9ee
                       occurrence_id: "1640995200"
                       org_is_member: true
-<<<<<<< HEAD
-                      org_is_project_member: false
-                      org_name: Ut dolor consequatur sint rerum.
-                      type: direct
-=======
                       org_is_project_member: true
                       org_name: Maxime molestias.
->>>>>>> 79e6cdff
+                      type: direct
                       uid: 7cad5a8d-19d0-41a4-81a6-043453daf9ee
                       updated_at: "2021-01-01T00:00:00Z"
                       username: Voluptatibus laudantium et harum omnis voluptate asperiores.
@@ -6803,8 +6746,7 @@
                 org_name:
                     type: string
                     description: User's organization
-<<<<<<< HEAD
-                    example: Harum debitis ex consequatur provident est quidem.
+                    example: Tenetur et.
                 type:
                     type: string
                     description: Type of registrant
@@ -6812,9 +6754,6 @@
                     enum:
                         - direct
                         - committee
-=======
-                    example: Tenetur et.
->>>>>>> 79e6cdff
                 uid:
                     type: string
                     description: The UID of the registrant
@@ -6843,12 +6782,8 @@
                 occurrence_id: "1640995200"
                 org_is_member: false
                 org_is_project_member: false
-<<<<<<< HEAD
-                org_name: Voluptatem pariatur enim ea laboriosam mollitia.
+                org_name: Dolore ut iure quia molestiae est ut.
                 type: direct
-=======
-                org_name: Dolore ut iure quia molestiae est ut.
->>>>>>> 79e6cdff
                 uid: 7cad5a8d-19d0-41a4-81a6-043453daf9ee
                 updated_at: "2021-01-01T00:00:00Z"
                 username: Ipsam omnis officiis.
