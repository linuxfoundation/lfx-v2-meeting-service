swagger: "2.0"
info:
    title: ""
    version: 0.0.1
host: localhost:80
consumes:
    - application/json
    - application/xml
    - application/gob
produces:
    - application/json
    - application/xml
    - application/gob
paths:
    /meetings:
        get:
            tags:
                - Meeting Service
            summary: get-meetings Meeting Service
            description: Get all meetings.
            operationId: Meeting Service#get-meetings
            parameters:
                - name: v
                  in: query
                  description: Version of the API
                  required: false
                  type: string
                  enum:
                    - "1"
                - name: Authorization
                  in: header
                  description: JWT token issued by Heimdall
                  required: false
                  type: string
            responses:
                "200":
                    description: OK response.
                    schema:
                        $ref: '#/definitions/MeetingServiceGetMeetingsResponseBody'
                        required:
                            - meetings
                    headers:
                        Cache-Control:
                            description: Cache control header
                            type: string
                "400":
                    description: Bad Request response.
                    schema:
                        $ref: '#/definitions/BadRequestError'
                        required:
                            - code
                            - message
                "500":
                    description: Internal Server Error response.
                    schema:
                        $ref: '#/definitions/InternalServerError'
                        required:
                            - code
                            - message
                "503":
                    description: Service Unavailable response.
                    schema:
                        $ref: '#/definitions/ServiceUnavailableError'
                        required:
                            - code
                            - message
            schemes:
                - http
            security:
                - jwt_header_Authorization: []
        post:
            tags:
                - Meeting Service
            summary: create-meeting Meeting Service
            description: |-
                Create a new meeting for a project. An actual meeting in the specific platform will be created by
                		this endpoint. The meeting's occurrences and registrants are managed by this service rather than the third-party platform.
            operationId: Meeting Service#create-meeting
            parameters:
                - name: v
                  in: query
                  description: Version of the API
                  required: false
                  type: string
                  enum:
                    - "1"
                - name: Authorization
                  in: header
                  description: JWT token issued by Heimdall
                  required: false
                  type: string
                - name: Create-MeetingRequestBody
                  in: body
                  required: true
                  schema:
                    $ref: '#/definitions/MeetingServiceCreateMeetingRequestBody'
                    required:
                        - project_uid
                        - start_time
                        - duration
                        - timezone
                        - title
                        - description
            responses:
                "201":
                    description: Created response.
                    schema:
                        $ref: '#/definitions/MeetingFull'
                "400":
                    description: Bad Request response.
                    schema:
                        $ref: '#/definitions/BadRequestError'
                        required:
                            - code
                            - message
                "409":
                    description: Conflict response.
                    schema:
                        $ref: '#/definitions/ConflictError'
                        required:
                            - code
                            - message
                "500":
                    description: Internal Server Error response.
                    schema:
                        $ref: '#/definitions/InternalServerError'
                        required:
                            - code
                            - message
                "503":
                    description: Service Unavailable response.
                    schema:
                        $ref: '#/definitions/ServiceUnavailableError'
                        required:
                            - code
                            - message
            schemes:
                - http
            security:
                - jwt_header_Authorization: []
    /meetings/{meeting_uid}/registrants:
        post:
            tags:
                - Meeting Service
            summary: create-meeting-registrant Meeting Service
            description: Create a new registrant for a meeting
            operationId: Meeting Service#create-meeting-registrant
            parameters:
                - name: v
                  in: query
                  description: Version of the API
                  required: false
                  type: string
                  enum:
                    - "1"
                - name: meeting_uid
                  in: path
                  description: The UID of the meeting
                  required: true
                  type: string
                  format: uuid
                - name: Authorization
                  in: header
                  description: JWT token issued by Heimdall
                  required: false
                  type: string
                - name: Create-Meeting-RegistrantRequestBody
                  in: body
                  required: true
                  schema:
                    $ref: '#/definitions/MeetingServiceCreateMeetingRegistrantRequestBody'
                    required:
                        - email
                        - first_name
                        - last_name
            responses:
                "201":
                    description: Created response.
                    schema:
                        $ref: '#/definitions/Registrant'
                        required:
                            - uid
                            - meeting_uid
                            - email
                            - first_name
                            - last_name
                "400":
                    description: Bad Request response.
                    schema:
                        $ref: '#/definitions/BadRequestError'
                        required:
                            - code
                            - message
                "404":
                    description: Not Found response.
                    schema:
                        $ref: '#/definitions/NotFoundError'
                        required:
                            - code
                            - message
                "409":
                    description: Conflict response.
                    schema:
                        $ref: '#/definitions/ConflictError'
                        required:
                            - code
                            - message
                "500":
                    description: Internal Server Error response.
                    schema:
                        $ref: '#/definitions/InternalServerError'
                        required:
                            - code
                            - message
                "503":
                    description: Service Unavailable response.
                    schema:
                        $ref: '#/definitions/ServiceUnavailableError'
                        required:
                            - code
                            - message
            schemes:
                - http
            security:
                - jwt_header_Authorization: []
    /meetings/{meeting_uid}/registrants/{uid}:
        get:
            tags:
                - Meeting Service
            summary: get-meeting-registrant Meeting Service
            description: Get a specific registrant for a meeting by UID
            operationId: Meeting Service#get-meeting-registrant
            parameters:
                - name: v
                  in: query
                  description: Version of the API
                  required: false
                  type: string
                  enum:
                    - "1"
                - name: meeting_uid
                  in: path
                  description: The UID of the meeting
                  required: true
                  type: string
                  format: uuid
                - name: uid
                  in: path
                  description: The UID of the registrant
                  required: true
                  type: string
                  format: uuid
                - name: Authorization
                  in: header
                  description: JWT token issued by Heimdall
                  required: false
                  type: string
            responses:
                "200":
                    description: OK response.
                    schema:
                        $ref: '#/definitions/MeetingServiceGetMeetingRegistrantResponseBody'
                        required:
                            - uid
                            - meeting_uid
                            - email
                            - first_name
                            - last_name
                    headers:
                        ETag:
                            description: ETag header value
                            type: string
                "404":
                    description: Not Found response.
                    schema:
                        $ref: '#/definitions/NotFoundError'
                        required:
                            - code
                            - message
                "500":
                    description: Internal Server Error response.
                    schema:
                        $ref: '#/definitions/InternalServerError'
                        required:
                            - code
                            - message
                "503":
                    description: Service Unavailable response.
                    schema:
                        $ref: '#/definitions/ServiceUnavailableError'
                        required:
                            - code
                            - message
            schemes:
                - http
            security:
                - jwt_header_Authorization: []
        put:
            tags:
                - Meeting Service
            summary: update-meeting-registrant Meeting Service
            description: Update an existing registrant for a meeting
            operationId: Meeting Service#update-meeting-registrant
            parameters:
                - name: v
                  in: query
                  description: Version of the API
                  required: false
                  type: string
                  enum:
                    - "1"
                - name: meeting_uid
                  in: path
                  description: The UID of the meeting
                  required: true
                  type: string
                  format: uuid
                - name: uid
                  in: path
                  description: The UID of the registrant
                  required: true
                  type: string
                  format: uuid
                - name: Authorization
                  in: header
                  description: JWT token issued by Heimdall
                  required: false
                  type: string
                - name: If-Match
                  in: header
                  description: If-Match header value for conditional requests
                  required: false
                  type: string
                - name: Update-Meeting-RegistrantRequestBody
                  in: body
                  required: true
                  schema:
                    $ref: '#/definitions/MeetingServiceUpdateMeetingRegistrantRequestBody'
                    required:
                        - email
                        - first_name
                        - last_name
            responses:
                "200":
                    description: OK response.
                    schema:
                        $ref: '#/definitions/Registrant'
                        required:
                            - uid
                            - meeting_uid
                            - email
                            - first_name
                            - last_name
                "400":
                    description: Bad Request response.
                    schema:
                        $ref: '#/definitions/BadRequestError'
                        required:
                            - code
                            - message
                "404":
                    description: Not Found response.
                    schema:
                        $ref: '#/definitions/NotFoundError'
                        required:
                            - code
                            - message
                "409":
                    description: Conflict response.
                    schema:
                        $ref: '#/definitions/ConflictError'
                        required:
                            - code
                            - message
                "500":
                    description: Internal Server Error response.
                    schema:
                        $ref: '#/definitions/InternalServerError'
                        required:
                            - code
                            - message
                "503":
                    description: Service Unavailable response.
                    schema:
                        $ref: '#/definitions/ServiceUnavailableError'
                        required:
                            - code
                            - message
            schemes:
                - http
            security:
                - jwt_header_Authorization: []
        delete:
            tags:
                - Meeting Service
            summary: delete-meeting-registrant Meeting Service
            description: Delete a registrant from a meeting
            operationId: Meeting Service#delete-meeting-registrant
            parameters:
                - name: v
                  in: query
                  description: Version of the API
                  required: false
                  type: string
                  enum:
                    - "1"
                - name: meeting_uid
                  in: path
                  description: The UID of the meeting
                  required: true
                  type: string
                  format: uuid
                - name: uid
                  in: path
                  description: The UID of the registrant
                  required: true
                  type: string
                  format: uuid
                - name: Authorization
                  in: header
                  description: JWT token issued by Heimdall
                  required: false
                  type: string
                - name: If-Match
                  in: header
                  description: If-Match header value for conditional requests
                  required: false
                  type: string
            responses:
                "204":
                    description: No Content response.
                "400":
                    description: Bad Request response.
                    schema:
                        $ref: '#/definitions/BadRequestError'
                        required:
                            - code
                            - message
                "404":
                    description: Not Found response.
                    schema:
                        $ref: '#/definitions/NotFoundError'
                        required:
                            - code
                            - message
                "500":
                    description: Internal Server Error response.
                    schema:
                        $ref: '#/definitions/InternalServerError'
                        required:
                            - code
                            - message
                "503":
                    description: Service Unavailable response.
                    schema:
                        $ref: '#/definitions/ServiceUnavailableError'
                        required:
                            - code
                            - message
            schemes:
                - http
            security:
                - jwt_header_Authorization: []
    /meetings/{uid}:
        get:
            tags:
                - Meeting Service
            summary: get-meeting-base Meeting Service
            description: Get a meeting by ID
            operationId: Meeting Service#get-meeting-base
            parameters:
                - name: v
                  in: query
                  description: Version of the API
                  required: false
                  type: string
                  enum:
                    - "1"
                - name: uid
                  in: path
                  description: The UID of the meeting
                  required: true
                  type: string
                  format: uuid
                - name: Authorization
                  in: header
                  description: JWT token issued by Heimdall
                  required: false
                  type: string
            responses:
                "200":
                    description: OK response.
                    schema:
                        $ref: '#/definitions/MeetingServiceGetMeetingBaseResponseBody'
                    headers:
                        ETag:
                            description: ETag header value
                            type: string
                "404":
                    description: Not Found response.
                    schema:
                        $ref: '#/definitions/NotFoundError'
                        required:
                            - code
                            - message
                "500":
                    description: Internal Server Error response.
                    schema:
                        $ref: '#/definitions/InternalServerError'
                        required:
                            - code
                            - message
                "503":
                    description: Service Unavailable response.
                    schema:
                        $ref: '#/definitions/ServiceUnavailableError'
                        required:
                            - code
                            - message
            schemes:
                - http
            security:
                - jwt_header_Authorization: []
        put:
            tags:
                - Meeting Service
            summary: update-meeting-base Meeting Service
            description: Update an existing meeting base.
            operationId: Meeting Service#update-meeting-base
            parameters:
                - name: v
                  in: query
                  description: Version of the API
                  required: false
                  type: string
                  enum:
                    - "1"
                - name: uid
                  in: path
                  description: The UID of the meeting
                  required: true
                  type: string
                  format: uuid
                - name: Authorization
                  in: header
                  description: JWT token issued by Heimdall
                  required: false
                  type: string
                - name: If-Match
                  in: header
                  description: If-Match header value for conditional requests
                  required: false
                  type: string
                - name: Update-Meeting-BaseRequestBody
                  in: body
                  required: true
                  schema:
                    $ref: '#/definitions/MeetingServiceUpdateMeetingBaseRequestBody'
                    required:
                        - project_uid
                        - start_time
                        - duration
                        - timezone
                        - title
                        - description
            responses:
                "200":
                    description: OK response.
                    schema:
                        $ref: '#/definitions/MeetingBase'
                "400":
                    description: Bad Request response.
                    schema:
                        $ref: '#/definitions/BadRequestError'
                        required:
                            - code
                            - message
                "404":
                    description: Not Found response.
                    schema:
                        $ref: '#/definitions/NotFoundError'
                        required:
                            - code
                            - message
                "409":
                    description: Conflict response.
                    schema:
                        $ref: '#/definitions/ConflictError'
                        required:
                            - code
                            - message
                "500":
                    description: Internal Server Error response.
                    schema:
                        $ref: '#/definitions/InternalServerError'
                        required:
                            - code
                            - message
                "503":
                    description: Service Unavailable response.
                    schema:
                        $ref: '#/definitions/ServiceUnavailableError'
                        required:
                            - code
                            - message
            schemes:
                - http
            security:
                - jwt_header_Authorization: []
        delete:
            tags:
                - Meeting Service
            summary: delete-meeting Meeting Service
            description: Delete an existing meeting.
            operationId: Meeting Service#delete-meeting
            parameters:
                - name: v
                  in: query
                  description: Version of the API
                  required: false
                  type: string
                  enum:
                    - "1"
                - name: uid
                  in: path
                  description: The UID of the meeting
                  required: true
                  type: string
                  format: uuid
                - name: Authorization
                  in: header
                  description: JWT token issued by Heimdall
                  required: false
                  type: string
                - name: If-Match
                  in: header
                  description: If-Match header value for conditional requests
                  required: false
                  type: string
            responses:
                "204":
                    description: No Content response.
                "400":
                    description: Bad Request response.
                    schema:
                        $ref: '#/definitions/BadRequestError'
                        required:
                            - code
                            - message
                "404":
                    description: Not Found response.
                    schema:
                        $ref: '#/definitions/NotFoundError'
                        required:
                            - code
                            - message
                "500":
                    description: Internal Server Error response.
                    schema:
                        $ref: '#/definitions/InternalServerError'
                        required:
                            - code
                            - message
                "503":
                    description: Service Unavailable response.
                    schema:
                        $ref: '#/definitions/ServiceUnavailableError'
                        required:
                            - code
                            - message
            schemes:
                - http
            security:
                - jwt_header_Authorization: []
    /meetings/{uid}/registrants:
        get:
            tags:
                - Meeting Service
            summary: get-meeting-registrants Meeting Service
            description: Get all registrants for a meeting
            operationId: Meeting Service#get-meeting-registrants
            parameters:
                - name: v
                  in: query
                  description: Version of the API
                  required: false
                  type: string
                  enum:
                    - "1"
                - name: uid
                  in: path
                  description: The UID of the meeting
                  required: true
                  type: string
                  format: uuid
                - name: Authorization
                  in: header
                  description: JWT token issued by Heimdall
                  required: false
                  type: string
            responses:
                "200":
                    description: OK response.
                    schema:
                        $ref: '#/definitions/MeetingServiceGetMeetingRegistrantsResponseBody'
                        required:
                            - registrants
                    headers:
                        Cache-Control:
                            description: Cache control header
                            type: string
                "404":
                    description: Not Found response.
                    schema:
                        $ref: '#/definitions/NotFoundError'
                        required:
                            - code
                            - message
                "500":
                    description: Internal Server Error response.
                    schema:
                        $ref: '#/definitions/InternalServerError'
                        required:
                            - code
                            - message
                "503":
                    description: Service Unavailable response.
                    schema:
                        $ref: '#/definitions/ServiceUnavailableError'
                        required:
                            - code
                            - message
            schemes:
                - http
            security:
                - jwt_header_Authorization: []
    /meetings/{uid}/settings:
        get:
            tags:
                - Meeting Service
            summary: get-meeting-settings Meeting Service
            description: Get a single meeting's settings.
            operationId: Meeting Service#get-meeting-settings
            parameters:
                - name: v
                  in: query
                  description: Version of the API
                  required: false
                  type: string
                  enum:
                    - "1"
                - name: uid
                  in: path
                  description: The UID of the meeting
                  required: true
                  type: string
                  format: uuid
                - name: Authorization
                  in: header
                  description: JWT token issued by Heimdall
                  required: false
                  type: string
            responses:
                "200":
                    description: OK response.
                    schema:
                        $ref: '#/definitions/MeetingServiceGetMeetingSettingsResponseBody'
                    headers:
                        ETag:
                            description: ETag header value
                            type: string
                "404":
                    description: Not Found response.
                    schema:
                        $ref: '#/definitions/NotFoundError'
                        required:
                            - code
                            - message
                "500":
                    description: Internal Server Error response.
                    schema:
                        $ref: '#/definitions/InternalServerError'
                        required:
                            - code
                            - message
                "503":
                    description: Service Unavailable response.
                    schema:
                        $ref: '#/definitions/ServiceUnavailableError'
                        required:
                            - code
                            - message
            schemes:
                - http
            security:
                - jwt_header_Authorization: []
        put:
            tags:
                - Meeting Service
            summary: update-meeting-settings Meeting Service
            description: Update an existing meeting's settings.
            operationId: Meeting Service#update-meeting-settings
            parameters:
                - name: v
                  in: query
                  description: Version of the API
                  required: false
                  type: string
                  enum:
                    - "1"
                - name: uid
                  in: path
                  description: The UID of the meeting
                  required: true
                  type: string
                  format: uuid
                - name: Authorization
                  in: header
                  description: JWT token issued by Heimdall
                  required: false
                  type: string
                - name: If-Match
                  in: header
                  description: If-Match header value for conditional requests
                  required: false
                  type: string
                - name: Update-Meeting-SettingsRequestBody
                  in: body
                  required: true
                  schema:
                    $ref: '#/definitions/MeetingServiceUpdateMeetingSettingsRequestBody'
            responses:
                "200":
                    description: OK response.
                    schema:
                        $ref: '#/definitions/MeetingSettings'
                "400":
                    description: Bad Request response.
                    schema:
                        $ref: '#/definitions/BadRequestError'
                        required:
                            - code
                            - message
                "404":
                    description: Not Found response.
                    schema:
                        $ref: '#/definitions/NotFoundError'
                        required:
                            - code
                            - message
                "500":
                    description: Internal Server Error response.
                    schema:
                        $ref: '#/definitions/InternalServerError'
                        required:
                            - code
                            - message
                "503":
                    description: Service Unavailable response.
                    schema:
                        $ref: '#/definitions/ServiceUnavailableError'
                        required:
                            - code
                            - message
            schemes:
                - http
            security:
                - jwt_header_Authorization: []
<<<<<<< HEAD
    /openapi.json:
        get:
            tags:
                - Meeting Service
            summary: Download gen/http/openapi3.json
            operationId: Meeting Service#/openapi.json
            responses:
                "200":
                    description: File downloaded
                    schema:
                        type: file
            schemes:
                - http
    /past_meetings:
        get:
            tags:
                - Meeting Service
            summary: get-past-meetings Meeting Service
            description: Get all past meetings.
            operationId: Meeting Service#get-past-meetings
            parameters:
                - name: v
                  in: query
                  description: Version of the API
                  required: false
                  type: string
                  enum:
                    - "1"
                - name: Authorization
                  in: header
                  description: JWT token issued by Heimdall
                  required: false
                  type: string
            responses:
                "200":
                    description: OK response.
                    schema:
                        $ref: '#/definitions/MeetingServiceGetPastMeetingsResponseBody'
                        required:
                            - past_meetings
                    headers:
                        Cache-Control:
                            description: Cache control header
                            type: string
                "400":
                    description: Bad Request response.
                    schema:
                        $ref: '#/definitions/BadRequestError'
                        required:
                            - code
                            - message
                "500":
                    description: Internal Server Error response.
                    schema:
                        $ref: '#/definitions/InternalServerError'
                        required:
                            - code
                            - message
                "503":
                    description: Service Unavailable response.
                    schema:
                        $ref: '#/definitions/ServiceUnavailableError'
                        required:
                            - code
                            - message
            schemes:
                - http
            security:
                - jwt_header_Authorization: []
=======
    /webhooks/zoom:
>>>>>>> 66373d6c
        post:
            tags:
                - Meeting Service
            summary: create-past-meeting Meeting Service
            description: Create a new past meeting record. This allows manual addition of past meetings that didn't come from webhooks.
            operationId: Meeting Service#create-past-meeting
            parameters:
                - name: v
                  in: query
                  description: Version of the API
                  required: false
                  type: string
                  enum:
                    - "1"
                - name: Authorization
                  in: header
                  description: JWT token issued by Heimdall
                  required: false
                  type: string
                - name: Create-Past-MeetingRequestBody
                  in: body
                  required: true
                  schema:
                    $ref: '#/definitions/MeetingServiceCreatePastMeetingRequestBody'
                    required:
                        - meeting_uid
                        - project_uid
                        - scheduled_start_time
                        - scheduled_end_time
                        - duration
                        - timezone
                        - title
                        - description
                        - platform
            responses:
                "201":
                    description: Created response.
                    schema:
                        $ref: '#/definitions/PastMeeting'
                "400":
                    description: Bad Request response.
                    schema:
                        $ref: '#/definitions/BadRequestError'
                        required:
                            - code
                            - message
                "409":
                    description: Conflict response.
                    schema:
                        $ref: '#/definitions/ConflictError'
                        required:
                            - code
                            - message
                "500":
                    description: Internal Server Error response.
                    schema:
                        $ref: '#/definitions/InternalServerError'
                        required:
                            - code
                            - message
                "503":
                    description: Service Unavailable response.
                    schema:
                        $ref: '#/definitions/ServiceUnavailableError'
                        required:
                            - code
                            - message
            schemes:
                - http
            security:
                - jwt_header_Authorization: []
    /past_meetings/{past_meeting_uid}/participants/{uid}:
        get:
            tags:
                - Meeting Service
            summary: get-past-meeting-participant Meeting Service
            description: Get a specific participant for a past meeting by UID
            operationId: Meeting Service#get-past-meeting-participant
            parameters:
                - name: v
                  in: query
                  description: Version of the API
                  required: false
                  type: string
                  enum:
                    - "1"
                - name: past_meeting_uid
                  in: path
                  description: The unique identifier of the past meeting
                  required: true
                  type: string
                  format: uuid
                - name: uid
                  in: path
                  description: The UID of the past meeting participant
                  required: true
                  type: string
                  format: uuid
                - name: Authorization
                  in: header
                  description: JWT token issued by Heimdall
                  required: false
                  type: string
            responses:
                "200":
                    description: OK response.
                    schema:
                        $ref: '#/definitions/MeetingServiceGetPastMeetingParticipantResponseBody'
                        required:
                            - uid
                            - past_meeting_uid
                            - meeting_uid
                            - email
                            - first_name
                            - last_name
                    headers:
                        ETag:
                            description: ETag header value
                            type: string
                "404":
                    description: Not Found response.
                    schema:
                        $ref: '#/definitions/NotFoundError'
                        required:
                            - code
                            - message
                "500":
                    description: Internal Server Error response.
                    schema:
                        $ref: '#/definitions/InternalServerError'
                        required:
                            - code
                            - message
                "503":
                    description: Service Unavailable response.
                    schema:
                        $ref: '#/definitions/ServiceUnavailableError'
                        required:
                            - code
                            - message
            schemes:
                - http
            security:
                - jwt_header_Authorization: []
        put:
            tags:
                - Meeting Service
            summary: update-past-meeting-participant Meeting Service
            description: Update an existing participant for a past meeting
            operationId: Meeting Service#update-past-meeting-participant
            parameters:
                - name: v
                  in: query
                  description: Version of the API
                  required: false
                  type: string
                  enum:
                    - "1"
                - name: past_meeting_uid
                  in: path
                  description: The unique identifier of the past meeting
                  required: true
                  type: string
                  format: uuid
                - name: uid
                  in: path
                  description: The UID of the past meeting participant
                  required: true
                  type: string
                  format: uuid
                - name: Authorization
                  in: header
                  description: JWT token issued by Heimdall
                  required: false
                  type: string
                - name: If-Match
                  in: header
                  description: If-Match header value for conditional requests
                  required: false
                  type: string
                - name: Update-Past-Meeting-ParticipantRequestBody
                  in: body
                  required: true
                  schema:
                    $ref: '#/definitions/MeetingServiceUpdatePastMeetingParticipantRequestBody'
                    required:
                        - email
                        - first_name
                        - last_name
            responses:
                "200":
                    description: OK response.
                    schema:
                        $ref: '#/definitions/PastMeetingParticipant'
                        required:
                            - uid
                            - past_meeting_uid
                            - meeting_uid
                            - email
                            - first_name
                            - last_name
                "400":
                    description: Bad Request response.
                    schema:
                        $ref: '#/definitions/BadRequestError'
                        required:
                            - code
                            - message
                "404":
                    description: Not Found response.
                    schema:
                        $ref: '#/definitions/NotFoundError'
                        required:
                            - code
                            - message
                "409":
                    description: Conflict response.
                    schema:
                        $ref: '#/definitions/ConflictError'
                        required:
                            - code
                            - message
                "500":
                    description: Internal Server Error response.
                    schema:
                        $ref: '#/definitions/InternalServerError'
                        required:
                            - code
                            - message
                "503":
                    description: Service Unavailable response.
                    schema:
                        $ref: '#/definitions/ServiceUnavailableError'
                        required:
                            - code
                            - message
            schemes:
                - http
            security:
                - jwt_header_Authorization: []
        delete:
            tags:
                - Meeting Service
            summary: delete-past-meeting-participant Meeting Service
            description: Delete a participant from a past meeting
            operationId: Meeting Service#delete-past-meeting-participant
            parameters:
                - name: v
                  in: query
                  description: Version of the API
                  required: false
                  type: string
                  enum:
                    - "1"
                - name: past_meeting_uid
                  in: path
                  description: The unique identifier of the past meeting
                  required: true
                  type: string
                  format: uuid
                - name: uid
                  in: path
                  description: The UID of the past meeting participant
                  required: true
                  type: string
                  format: uuid
                - name: Authorization
                  in: header
                  description: JWT token issued by Heimdall
                  required: false
                  type: string
                - name: If-Match
                  in: header
                  description: If-Match header value for conditional requests
                  required: false
                  type: string
            responses:
                "204":
                    description: No Content response.
                "400":
                    description: Bad Request response.
                    schema:
                        $ref: '#/definitions/BadRequestError'
                        required:
                            - code
                            - message
                "404":
                    description: Not Found response.
                    schema:
                        $ref: '#/definitions/NotFoundError'
                        required:
                            - code
                            - message
                "500":
                    description: Internal Server Error response.
                    schema:
                        $ref: '#/definitions/InternalServerError'
                        required:
                            - code
                            - message
                "503":
                    description: Service Unavailable response.
                    schema:
                        $ref: '#/definitions/ServiceUnavailableError'
                        required:
                            - code
                            - message
            schemes:
                - http
            security:
                - jwt_header_Authorization: []
    /past_meetings/{uid}:
        get:
            tags:
                - Meeting Service
            summary: get-past-meeting Meeting Service
            description: Get a past meeting by ID
            operationId: Meeting Service#get-past-meeting
            parameters:
                - name: v
                  in: query
                  description: Version of the API
                  required: false
                  type: string
                  enum:
                    - "1"
                - name: uid
                  in: path
                  description: The unique identifier of the past meeting
                  required: true
                  type: string
                  format: uuid
                - name: Authorization
                  in: header
                  description: JWT token issued by Heimdall
                  required: false
                  type: string
            responses:
                "200":
                    description: OK response.
                    schema:
                        $ref: '#/definitions/MeetingServiceGetPastMeetingResponseBody'
                    headers:
                        ETag:
                            description: ETag header value
                            type: string
                "404":
                    description: Not Found response.
                    schema:
                        $ref: '#/definitions/NotFoundError'
                        required:
                            - code
                            - message
                "500":
                    description: Internal Server Error response.
                    schema:
                        $ref: '#/definitions/InternalServerError'
                        required:
                            - code
                            - message
                "503":
                    description: Service Unavailable response.
                    schema:
                        $ref: '#/definitions/ServiceUnavailableError'
                        required:
                            - code
                            - message
            schemes:
                - http
            security:
                - jwt_header_Authorization: []
        delete:
            tags:
                - Meeting Service
            summary: delete-past-meeting Meeting Service
            description: Delete an existing past meeting.
            operationId: Meeting Service#delete-past-meeting
            parameters:
                - name: v
                  in: query
                  description: Version of the API
                  required: false
                  type: string
                  enum:
                    - "1"
                - name: uid
                  in: path
                  description: The unique identifier of the past meeting
                  required: true
                  type: string
                  format: uuid
                - name: Authorization
                  in: header
                  description: JWT token issued by Heimdall
                  required: false
                  type: string
                - name: If-Match
                  in: header
                  description: If-Match header value for conditional requests
                  required: false
                  type: string
            responses:
                "204":
                    description: No Content response.
                "400":
                    description: Bad Request response.
                    schema:
                        $ref: '#/definitions/BadRequestError'
                        required:
                            - code
                            - message
                "404":
                    description: Not Found response.
                    schema:
                        $ref: '#/definitions/NotFoundError'
                        required:
                            - code
                            - message
                "500":
                    description: Internal Server Error response.
                    schema:
                        $ref: '#/definitions/InternalServerError'
                        required:
                            - code
                            - message
                "503":
                    description: Service Unavailable response.
                    schema:
                        $ref: '#/definitions/ServiceUnavailableError'
                        required:
                            - code
                            - message
            schemes:
                - http
            security:
                - jwt_header_Authorization: []
    /past_meetings/{uid}/participants:
        get:
            tags:
                - Meeting Service
            summary: get-past-meeting-participants Meeting Service
            description: Get all participants for a past meeting
            operationId: Meeting Service#get-past-meeting-participants
            parameters:
                - name: v
                  in: query
                  description: Version of the API
                  required: false
                  type: string
                  enum:
                    - "1"
                - name: uid
                  in: path
                  description: The unique identifier of the past meeting
                  required: true
                  type: string
                  format: uuid
                - name: Authorization
                  in: header
                  description: JWT token issued by Heimdall
                  required: false
                  type: string
            responses:
                "200":
                    description: OK response.
                    schema:
                        $ref: '#/definitions/MeetingServiceGetPastMeetingParticipantsResponseBody'
                        required:
                            - participants
                    headers:
                        Cache-Control:
                            description: Cache control header
                            type: string
                "404":
                    description: Not Found response.
                    schema:
                        $ref: '#/definitions/NotFoundError'
                        required:
                            - code
                            - message
                "500":
                    description: Internal Server Error response.
                    schema:
                        $ref: '#/definitions/InternalServerError'
                        required:
                            - code
                            - message
                "503":
                    description: Service Unavailable response.
                    schema:
                        $ref: '#/definitions/ServiceUnavailableError'
                        required:
                            - code
                            - message
            schemes:
                - http
            security:
                - jwt_header_Authorization: []
        post:
            tags:
                - Meeting Service
            summary: create-past-meeting-participant Meeting Service
            description: Create a new participant for a past meeting
            operationId: Meeting Service#create-past-meeting-participant
            parameters:
                - name: v
                  in: query
                  description: Version of the API
                  required: false
                  type: string
                  enum:
                    - "1"
                - name: uid
                  in: path
                  description: The unique identifier of the past meeting
                  required: true
                  type: string
                  format: uuid
                - name: Authorization
                  in: header
                  description: JWT token issued by Heimdall
                  required: false
                  type: string
                - name: Create-Past-Meeting-ParticipantRequestBody
                  in: body
                  required: true
                  schema:
                    $ref: '#/definitions/MeetingServiceCreatePastMeetingParticipantRequestBody'
                    required:
                        - past_meeting_uid
                        - email
                        - first_name
                        - last_name
            responses:
                "201":
                    description: Created response.
                    schema:
                        $ref: '#/definitions/PastMeetingParticipant'
                        required:
                            - uid
                            - past_meeting_uid
                            - meeting_uid
                            - email
                            - first_name
                            - last_name
                "400":
                    description: Bad Request response.
                    schema:
                        $ref: '#/definitions/BadRequestError'
                        required:
                            - code
                            - message
                "404":
                    description: Not Found response.
                    schema:
                        $ref: '#/definitions/NotFoundError'
                        required:
                            - code
                            - message
                "409":
                    description: Conflict response.
                    schema:
                        $ref: '#/definitions/ConflictError'
                        required:
                            - code
                            - message
                "500":
                    description: Internal Server Error response.
                    schema:
                        $ref: '#/definitions/InternalServerError'
                        required:
                            - code
                            - message
                "503":
                    description: Service Unavailable response.
                    schema:
                        $ref: '#/definitions/ServiceUnavailableError'
                        required:
                            - code
                            - message
            schemes:
                - http
            security:
                - jwt_header_Authorization: []
    /readyz:
        get:
            tags:
                - Meeting Service
            summary: readyz Meeting Service
            description: Check if the service is able to take inbound requests.
            operationId: Meeting Service#readyz
            produces:
                - text/plain
            responses:
                "200":
                    description: OK response.
                    schema:
                        type: string
                        format: byte
                "503":
                    description: Service Unavailable response.
                    schema:
                        $ref: '#/definitions/ServiceUnavailableError'
                        required:
                            - code
                            - message
            schemes:
                - http
    /webhooks/zoom:
        post:
            tags:
                - Meeting Service
            summary: zoom-webhook Meeting Service
            description: Handle Zoom webhook events for meeting lifecycle, participants, and recordings.
            operationId: Meeting Service#zoom-webhook
            parameters:
                - name: x-zm-signature
                  in: header
                  description: HMAC-SHA256 signature of the request body
                  required: false
                  type: string
                - name: x-zm-request-timestamp
                  in: header
                  description: Timestamp when the webhook was sent
                  required: false
                  type: string
                - name: Zoom-WebhookRequestBody
                  in: body
                  required: true
                  schema:
                    $ref: '#/definitions/ZoomWebhookPayload'
                    required:
                        - event
                        - event_ts
                        - payload
            responses:
                "200":
                    description: OK response.
                    schema:
                        $ref: '#/definitions/ZoomWebhookResponse'
                        required:
                            - status
                "400":
                    description: Bad Request response.
                    schema:
                        $ref: '#/definitions/BadRequestError'
                        required:
                            - code
                            - message
                "401":
                    description: Unauthorized response.
                    schema:
                        $ref: '#/definitions/UnauthorizedError'
                        required:
                            - code
                            - message
                "500":
                    description: Internal Server Error response.
                    schema:
                        $ref: '#/definitions/InternalServerError'
                        required:
                            - code
                            - message
            schemes:
                - http
definitions:
    BadRequestError:
        title: BadRequestError
        type: object
        properties:
            code:
                type: string
                description: HTTP status code
                example: "400"
            message:
                type: string
                description: Error message
                example: The request was invalid.
        description: Bad request
        example:
            code: "400"
            message: The request was invalid.
        required:
            - code
            - message
    Committee:
        title: Committee
        type: object
        properties:
            allowed_voting_statuses:
                type: array
                items:
                    type: string
                    example: Et quia minus qui.
                description: The committee voting statuses required for committee members to be added to the meeting
                example:
                    - Dolorum earum voluptatem qui.
                    - Doloremque alias.
                    - Adipisci ea enim ratione ut minus et.
            uid:
                type: string
                description: The UID of the committee
                example: Consequatur consectetur eum eum velit.
        description: Committee data for association with meeting
        example:
            allowed_voting_statuses:
                - Praesentium voluptas consequatur eius ex assumenda ut.
                - Ullam placeat eveniet distinctio eius.
                - Architecto quibusdam aut repudiandae et.
                - Corrupti nihil consequatur nemo facilis laboriosam.
            uid: Perferendis temporibus laboriosam vel eos.
        required:
            - uid
            - allowed_voting_statuses
    ConflictError:
        title: ConflictError
        type: object
        properties:
            code:
                type: string
                description: HTTP status code
                example: "409"
            message:
                type: string
                description: Error message
                example: The resource already exists.
        description: Conflict
        example:
            code: "409"
            message: The resource already exists.
        required:
            - code
            - message
    InternalServerError:
        title: InternalServerError
        type: object
        properties:
            code:
                type: string
                description: HTTP status code
                example: "500"
            message:
                type: string
                description: Error message
                example: An internal server error occurred.
        description: Internal server error
        example:
            code: "500"
            message: An internal server error occurred.
        required:
            - code
            - message
    MeetingBase:
        title: MeetingBase
        type: object
        properties:
            artifact_visibility:
                type: string
                description: The visibility of artifacts to users (e.g. public, only for registrants, only for hosts)
                example: meeting_participants
                enum:
                    - meeting_hosts
                    - meeting_participants
                    - public
            committees:
                type: array
                items:
                    $ref: '#/definitions/Committee'
                description: The committees associated with the meeting
                example:
                    - allowed_voting_statuses:
                        - Aliquid voluptas quia et.
                        - Quas eaque et.
                        - Nesciunt officiis vel suscipit ipsum.
                        - Officia nihil voluptatem sunt.
                      uid: Atque laudantium deleniti et.
                    - allowed_voting_statuses:
                        - Aliquid voluptas quia et.
                        - Quas eaque et.
                        - Nesciunt officiis vel suscipit ipsum.
                        - Officia nihil voluptatem sunt.
                      uid: Atque laudantium deleniti et.
                    - allowed_voting_statuses:
                        - Aliquid voluptas quia et.
                        - Quas eaque et.
                        - Nesciunt officiis vel suscipit ipsum.
                        - Officia nihil voluptatem sunt.
                      uid: Atque laudantium deleniti et.
                    - allowed_voting_statuses:
                        - Aliquid voluptas quia et.
                        - Quas eaque et.
                        - Nesciunt officiis vel suscipit ipsum.
                        - Officia nihil voluptatem sunt.
                      uid: Atque laudantium deleniti et.
            created_at:
                type: string
                description: The date and time the resource was created
                example: "2021-01-01T00:00:00Z"
                format: date-time
            description:
                type: string
                description: The description of the meeting
                example: Aperiam fuga illum aut.
            duration:
                type: integer
                description: The duration of the meeting in minutes
                example: 248
                format: int64
                minimum: 0
                maximum: 600
            early_join_time_minutes:
                type: integer
                description: The number of minutes that users are allowed to join the meeting early without being kicked out
                example: 36
                format: int64
                minimum: 10
                maximum: 60
            email_delivery_error_count:
                type: integer
                description: The number of registrants that have an email delivery error with their invite. The delivery errors are counted as the last invite that was sent to the registrant, so if a registrant previously had a delivery error but not in their most recent invite received, then it does not count towards this field value.
                example: 5456324117752155980
                format: int64
            join_url:
                type: string
                description: The public join URL for participants to join the meeting via the LFX platform (e.g. 'https://zoom-lfx.platform.linuxfoundation.org/meeting/12343245463')
                example: http://purdybatz.info/zoe
                format: uri
            meeting_type:
                type: string
                description: The type of meeting. This is usually dependent on the committee(s) associated with the meeting
                example: Maintainers
                enum:
                    - Board
                    - Maintainers
                    - Marketing
                    - Technical
                    - Legal
                    - Other
                    - None
            occurrences:
                type: array
                items:
                    $ref: '#/definitions/Occurrence'
                description: Array of meeting occurrences (read-only from platform API)
                example:
                    - description: Eum officia sit ea corrupti quod id.
                      duration: 6686663904938234771
                      occurrence_id: "1640995200"
                      recurrence:
                        end_date_time: "1981-02-02T01:43:55Z"
                        end_times: 8199560235341196495
                        monthly_day: 13
                        monthly_week: 1
                        monthly_week_day: 2
                        repeat_interval: 5655536632936577016
                        type: 1
                        weekly_days: 1,3,5
                      registrant_count: 2977772628734671047
                      response_count_no: 4307739883091873325
                      response_count_yes: 3975570199551551640
                      start_time: "2021-01-01T10:00:00Z"
                      status: cancelled
                      title: Assumenda odio magni distinctio.
                    - description: Eum officia sit ea corrupti quod id.
                      duration: 6686663904938234771
                      occurrence_id: "1640995200"
                      recurrence:
                        end_date_time: "1981-02-02T01:43:55Z"
                        end_times: 8199560235341196495
                        monthly_day: 13
                        monthly_week: 1
                        monthly_week_day: 2
                        repeat_interval: 5655536632936577016
                        type: 1
                        weekly_days: 1,3,5
                      registrant_count: 2977772628734671047
                      response_count_no: 4307739883091873325
                      response_count_yes: 3975570199551551640
                      start_time: "2021-01-01T10:00:00Z"
                      status: cancelled
                      title: Assumenda odio magni distinctio.
            platform:
                type: string
                description: The platform name of where the meeting is hosted
                example: Zoom
                enum:
                    - Zoom
            project_uid:
                type: string
                description: The UID of the LF project
                example: 7cad5a8d-19d0-41a4-81a6-043453daf9ee
                format: uuid
            public_link:
                type: string
                description: The public join URL for participants to join the meeting via the LFX platform (e.g. 'https://zoom-lfx.platform.linuxfoundation.org/meeting/12343245463')
                example: http://oreilly.info/verla_renner
                format: uri
            recording_enabled:
                type: boolean
                description: Whether recording is enabled for the meeting
                example: false
            recurrence:
                $ref: '#/definitions/Recurrence'
            registrant_count:
                type: integer
                description: The number of registrants for the meeting
                example: 8967712510879173703
                format: int64
            registrant_response_accepted_count:
                type: integer
                description: The number of registrants that have accepted the meeting invitation
                example: 4340224147212410858
                format: int64
            registrant_response_declined_count:
                type: integer
                description: The number of registrants that have declined the meeting invitation
                example: 8821218839206211675
                format: int64
            restricted:
                type: boolean
                description: The restrictedness of joining the meeting (i.e. is the meeting restricted to only invited users or anyone?)
                example: false
            start_time:
                type: string
                description: The start time of the meeting in RFC3339 format
                example: "2021-01-01T00:00:00Z"
                format: date-time
            timezone:
                type: string
                description: The timezone of the meeting (e.g. 'America/New_York')
                example: Qui voluptas culpa optio.
            title:
                type: string
                description: The title of the meeting
                example: Veritatis iure.
            transcript_enabled:
                type: boolean
                description: Whether transcription is enabled for the meeting
                example: true
            uid:
                type: string
                description: The UID of the meeting
                example: 7cad5a8d-19d0-41a4-81a6-043453daf9ee
                format: uuid
            updated_at:
                type: string
                description: The date and time the resource was last updated
                example: "2021-01-01T00:00:00Z"
                format: date-time
            visibility:
                type: string
                description: The visibility of the meeting's existence to other users
                example: private
                enum:
                    - public
                    - private
            youtube_upload_enabled:
                type: boolean
                description: Whether automatic youtube uploading is enabled for the meeting
                example: true
            zoom_config:
                $ref: '#/definitions/ZoomConfigFull'
        description: A base representation of a meeting.
        example:
            artifact_visibility: meeting_hosts
            committees:
                - allowed_voting_statuses:
                    - Aliquid voluptas quia et.
                    - Quas eaque et.
                    - Nesciunt officiis vel suscipit ipsum.
                    - Officia nihil voluptatem sunt.
                  uid: Atque laudantium deleniti et.
                - allowed_voting_statuses:
                    - Aliquid voluptas quia et.
                    - Quas eaque et.
                    - Nesciunt officiis vel suscipit ipsum.
                    - Officia nihil voluptatem sunt.
                  uid: Atque laudantium deleniti et.
            created_at: "2021-01-01T00:00:00Z"
            description: Temporibus sit vel doloremque.
            duration: 267
            early_join_time_minutes: 43
            email_delivery_error_count: 8813163562437441757
            join_url: http://ward.net/arjun
            meeting_type: Other
            occurrences:
                - description: Eum officia sit ea corrupti quod id.
                  duration: 6686663904938234771
                  occurrence_id: "1640995200"
                  recurrence:
                    end_date_time: "1981-02-02T01:43:55Z"
                    end_times: 8199560235341196495
                    monthly_day: 13
                    monthly_week: 1
                    monthly_week_day: 2
                    repeat_interval: 5655536632936577016
                    type: 1
                    weekly_days: 1,3,5
                  registrant_count: 2977772628734671047
                  response_count_no: 4307739883091873325
                  response_count_yes: 3975570199551551640
                  start_time: "2021-01-01T10:00:00Z"
                  status: cancelled
                  title: Assumenda odio magni distinctio.
                - description: Eum officia sit ea corrupti quod id.
                  duration: 6686663904938234771
                  occurrence_id: "1640995200"
                  recurrence:
                    end_date_time: "1981-02-02T01:43:55Z"
                    end_times: 8199560235341196495
                    monthly_day: 13
                    monthly_week: 1
                    monthly_week_day: 2
                    repeat_interval: 5655536632936577016
                    type: 1
                    weekly_days: 1,3,5
                  registrant_count: 2977772628734671047
                  response_count_no: 4307739883091873325
                  response_count_yes: 3975570199551551640
                  start_time: "2021-01-01T10:00:00Z"
                  status: cancelled
                  title: Assumenda odio magni distinctio.
                - description: Eum officia sit ea corrupti quod id.
                  duration: 6686663904938234771
                  occurrence_id: "1640995200"
                  recurrence:
                    end_date_time: "1981-02-02T01:43:55Z"
                    end_times: 8199560235341196495
                    monthly_day: 13
                    monthly_week: 1
                    monthly_week_day: 2
                    repeat_interval: 5655536632936577016
                    type: 1
                    weekly_days: 1,3,5
                  registrant_count: 2977772628734671047
                  response_count_no: 4307739883091873325
                  response_count_yes: 3975570199551551640
                  start_time: "2021-01-01T10:00:00Z"
                  status: cancelled
                  title: Assumenda odio magni distinctio.
                - description: Eum officia sit ea corrupti quod id.
                  duration: 6686663904938234771
                  occurrence_id: "1640995200"
                  recurrence:
                    end_date_time: "1981-02-02T01:43:55Z"
                    end_times: 8199560235341196495
                    monthly_day: 13
                    monthly_week: 1
                    monthly_week_day: 2
                    repeat_interval: 5655536632936577016
                    type: 1
                    weekly_days: 1,3,5
                  registrant_count: 2977772628734671047
                  response_count_no: 4307739883091873325
                  response_count_yes: 3975570199551551640
                  start_time: "2021-01-01T10:00:00Z"
                  status: cancelled
                  title: Assumenda odio magni distinctio.
            platform: Zoom
            project_uid: 7cad5a8d-19d0-41a4-81a6-043453daf9ee
            public_link: http://bailey.info/greg.bins
            recording_enabled: true
            recurrence:
                end_date_time: "1981-02-02T01:43:55Z"
                end_times: 8199560235341196495
                monthly_day: 13
                monthly_week: 1
                monthly_week_day: 2
                repeat_interval: 5655536632936577016
                type: 1
                weekly_days: 1,3,5
            registrant_count: 1247682224479447518
            registrant_response_accepted_count: 7780397395239056161
            registrant_response_declined_count: 3902435958720217428
            restricted: true
            start_time: "2021-01-01T00:00:00Z"
            timezone: Non nulla error officia non.
            title: Beatae iste.
            transcript_enabled: true
            uid: 7cad5a8d-19d0-41a4-81a6-043453daf9ee
            updated_at: "2021-01-01T00:00:00Z"
            visibility: private
            youtube_upload_enabled: true
            zoom_config:
                ai_companion_enabled: false
                ai_summary_require_approval: true
                meeting_id: "1234567890"
                passcode: "147258"
    MeetingFull:
        title: MeetingFull
        type: object
        properties:
            artifact_visibility:
                type: string
                description: The visibility of artifacts to users (e.g. public, only for registrants, only for hosts)
                example: meeting_participants
                enum:
                    - meeting_hosts
                    - meeting_participants
                    - public
            committees:
                type: array
                items:
                    $ref: '#/definitions/Committee'
                description: The committees associated with the meeting
                example:
                    - allowed_voting_statuses:
                        - Aliquid voluptas quia et.
                        - Quas eaque et.
                        - Nesciunt officiis vel suscipit ipsum.
                        - Officia nihil voluptatem sunt.
                      uid: Atque laudantium deleniti et.
                    - allowed_voting_statuses:
                        - Aliquid voluptas quia et.
                        - Quas eaque et.
                        - Nesciunt officiis vel suscipit ipsum.
                        - Officia nihil voluptatem sunt.
                      uid: Atque laudantium deleniti et.
                    - allowed_voting_statuses:
                        - Aliquid voluptas quia et.
                        - Quas eaque et.
                        - Nesciunt officiis vel suscipit ipsum.
                        - Officia nihil voluptatem sunt.
                      uid: Atque laudantium deleniti et.
            created_at:
                type: string
                description: The date and time the resource was created
                example: "2021-01-01T00:00:00Z"
                format: date-time
            description:
                type: string
                description: The description of the meeting
                example: Impedit vel aut unde blanditiis maiores amet.
            duration:
                type: integer
                description: The duration of the meeting in minutes
                example: 337
                format: int64
                minimum: 0
                maximum: 600
            early_join_time_minutes:
                type: integer
                description: The number of minutes that users are allowed to join the meeting early without being kicked out
                example: 27
                format: int64
                minimum: 10
                maximum: 60
            email_delivery_error_count:
                type: integer
                description: The number of registrants that have an email delivery error with their invite. The delivery errors are counted as the last invite that was sent to the registrant, so if a registrant previously had a delivery error but not in their most recent invite received, then it does not count towards this field value.
                example: 286387668473207586
                format: int64
            join_url:
                type: string
                description: The public join URL for participants to join the meeting via the LFX platform (e.g. 'https://zoom-lfx.platform.linuxfoundation.org/meeting/12343245463')
                example: http://torphy.name/joana
                format: uri
            meeting_type:
                type: string
                description: The type of meeting. This is usually dependent on the committee(s) associated with the meeting
                example: Marketing
                enum:
                    - Board
                    - Maintainers
                    - Marketing
                    - Technical
                    - Legal
                    - Other
                    - None
            occurrences:
                type: array
                items:
                    $ref: '#/definitions/Occurrence'
                description: Array of meeting occurrences (read-only from platform API)
                example:
                    - description: Eum officia sit ea corrupti quod id.
                      duration: 6686663904938234771
                      occurrence_id: "1640995200"
                      recurrence:
                        end_date_time: "1981-02-02T01:43:55Z"
                        end_times: 8199560235341196495
                        monthly_day: 13
                        monthly_week: 1
                        monthly_week_day: 2
                        repeat_interval: 5655536632936577016
                        type: 1
                        weekly_days: 1,3,5
                      registrant_count: 2977772628734671047
                      response_count_no: 4307739883091873325
                      response_count_yes: 3975570199551551640
                      start_time: "2021-01-01T10:00:00Z"
                      status: cancelled
                      title: Assumenda odio magni distinctio.
                    - description: Eum officia sit ea corrupti quod id.
                      duration: 6686663904938234771
                      occurrence_id: "1640995200"
                      recurrence:
                        end_date_time: "1981-02-02T01:43:55Z"
                        end_times: 8199560235341196495
                        monthly_day: 13
                        monthly_week: 1
                        monthly_week_day: 2
                        repeat_interval: 5655536632936577016
                        type: 1
                        weekly_days: 1,3,5
                      registrant_count: 2977772628734671047
                      response_count_no: 4307739883091873325
                      response_count_yes: 3975570199551551640
                      start_time: "2021-01-01T10:00:00Z"
                      status: cancelled
                      title: Assumenda odio magni distinctio.
            organizers:
                type: array
                items:
                    type: string
                    example: Est et illum ea exercitationem possimus voluptatem.
                description: The organizers of the meeting. This is a list of LFIDs of the meeting organizers.
                example:
                    - Debitis sit.
                    - Sed reprehenderit.
                    - Pariatur commodi et nobis.
            platform:
                type: string
                description: The platform name of where the meeting is hosted
                example: Zoom
                enum:
                    - Zoom
            project_uid:
                type: string
                description: The UID of the LF project
                example: 7cad5a8d-19d0-41a4-81a6-043453daf9ee
                format: uuid
            public_link:
                type: string
                description: The public join URL for participants to join the meeting via the LFX platform (e.g. 'https://zoom-lfx.platform.linuxfoundation.org/meeting/12343245463')
                example: http://okunevamccullough.org/alexanne
                format: uri
            recording_enabled:
                type: boolean
                description: Whether recording is enabled for the meeting
                example: false
            recurrence:
                $ref: '#/definitions/Recurrence'
            registrant_count:
                type: integer
                description: The number of registrants for the meeting
                example: 8653450389807902891
                format: int64
            registrant_response_accepted_count:
                type: integer
                description: The number of registrants that have accepted the meeting invitation
                example: 9127276700563421881
                format: int64
            registrant_response_declined_count:
                type: integer
                description: The number of registrants that have declined the meeting invitation
                example: 497847279414277826
                format: int64
            restricted:
                type: boolean
                description: The restrictedness of joining the meeting (i.e. is the meeting restricted to only invited users or anyone?)
                example: true
            start_time:
                type: string
                description: The start time of the meeting in RFC3339 format
                example: "2021-01-01T00:00:00Z"
                format: date-time
            timezone:
                type: string
                description: The timezone of the meeting (e.g. 'America/New_York')
                example: Nulla molestiae in.
            title:
                type: string
                description: The title of the meeting
                example: Et omnis.
            transcript_enabled:
                type: boolean
                description: Whether transcription is enabled for the meeting
                example: false
            uid:
                type: string
                description: The UID of the meeting
                example: 7cad5a8d-19d0-41a4-81a6-043453daf9ee
                format: uuid
            updated_at:
                type: string
                description: The date and time the resource was last updated
                example: "2021-01-01T00:00:00Z"
                format: date-time
            visibility:
                type: string
                description: The visibility of the meeting's existence to other users
                example: public
                enum:
                    - public
                    - private
            youtube_upload_enabled:
                type: boolean
                description: Whether automatic youtube uploading is enabled for the meeting
                example: false
            zoom_config:
                $ref: '#/definitions/ZoomConfigFull'
        description: A full representation of LF Meetings with sub-objects populated.
        example:
            artifact_visibility: meeting_participants
            committees:
                - allowed_voting_statuses:
                    - Aliquid voluptas quia et.
                    - Quas eaque et.
                    - Nesciunt officiis vel suscipit ipsum.
                    - Officia nihil voluptatem sunt.
                  uid: Atque laudantium deleniti et.
                - allowed_voting_statuses:
                    - Aliquid voluptas quia et.
                    - Quas eaque et.
                    - Nesciunt officiis vel suscipit ipsum.
                    - Officia nihil voluptatem sunt.
                  uid: Atque laudantium deleniti et.
                - allowed_voting_statuses:
                    - Aliquid voluptas quia et.
                    - Quas eaque et.
                    - Nesciunt officiis vel suscipit ipsum.
                    - Officia nihil voluptatem sunt.
                  uid: Atque laudantium deleniti et.
                - allowed_voting_statuses:
                    - Aliquid voluptas quia et.
                    - Quas eaque et.
                    - Nesciunt officiis vel suscipit ipsum.
                    - Officia nihil voluptatem sunt.
                  uid: Atque laudantium deleniti et.
            created_at: "2021-01-01T00:00:00Z"
            description: Ipsa qui facilis.
            duration: 390
            early_join_time_minutes: 36
            email_delivery_error_count: 8901991027596761749
            join_url: http://mcclure.biz/montana.nikolaus
            meeting_type: Legal
            occurrences:
                - description: Eum officia sit ea corrupti quod id.
                  duration: 6686663904938234771
                  occurrence_id: "1640995200"
                  recurrence:
                    end_date_time: "1981-02-02T01:43:55Z"
                    end_times: 8199560235341196495
                    monthly_day: 13
                    monthly_week: 1
                    monthly_week_day: 2
                    repeat_interval: 5655536632936577016
                    type: 1
                    weekly_days: 1,3,5
                  registrant_count: 2977772628734671047
                  response_count_no: 4307739883091873325
                  response_count_yes: 3975570199551551640
                  start_time: "2021-01-01T10:00:00Z"
                  status: cancelled
                  title: Assumenda odio magni distinctio.
                - description: Eum officia sit ea corrupti quod id.
                  duration: 6686663904938234771
                  occurrence_id: "1640995200"
                  recurrence:
                    end_date_time: "1981-02-02T01:43:55Z"
                    end_times: 8199560235341196495
                    monthly_day: 13
                    monthly_week: 1
                    monthly_week_day: 2
                    repeat_interval: 5655536632936577016
                    type: 1
                    weekly_days: 1,3,5
                  registrant_count: 2977772628734671047
                  response_count_no: 4307739883091873325
                  response_count_yes: 3975570199551551640
                  start_time: "2021-01-01T10:00:00Z"
                  status: cancelled
                  title: Assumenda odio magni distinctio.
                - description: Eum officia sit ea corrupti quod id.
                  duration: 6686663904938234771
                  occurrence_id: "1640995200"
                  recurrence:
                    end_date_time: "1981-02-02T01:43:55Z"
                    end_times: 8199560235341196495
                    monthly_day: 13
                    monthly_week: 1
                    monthly_week_day: 2
                    repeat_interval: 5655536632936577016
                    type: 1
                    weekly_days: 1,3,5
                  registrant_count: 2977772628734671047
                  response_count_no: 4307739883091873325
                  response_count_yes: 3975570199551551640
                  start_time: "2021-01-01T10:00:00Z"
                  status: cancelled
                  title: Assumenda odio magni distinctio.
            organizers:
                - Eum libero id.
                - Quae ratione.
                - Asperiores aut pariatur dolores quod sed.
            platform: Zoom
            project_uid: 7cad5a8d-19d0-41a4-81a6-043453daf9ee
            public_link: http://grimesmann.biz/hester
            recording_enabled: true
            recurrence:
                end_date_time: "1981-02-02T01:43:55Z"
                end_times: 8199560235341196495
                monthly_day: 13
                monthly_week: 1
                monthly_week_day: 2
                repeat_interval: 5655536632936577016
                type: 1
                weekly_days: 1,3,5
            registrant_count: 7630131416748476333
            registrant_response_accepted_count: 8753860891243874500
            registrant_response_declined_count: 1924313621041054091
            restricted: true
            start_time: "2021-01-01T00:00:00Z"
            timezone: Omnis quis laudantium cupiditate delectus atque.
            title: Fugiat hic dolores quasi.
            transcript_enabled: false
            uid: 7cad5a8d-19d0-41a4-81a6-043453daf9ee
            updated_at: "2021-01-01T00:00:00Z"
            visibility: private
            youtube_upload_enabled: false
            zoom_config:
                ai_companion_enabled: false
                ai_summary_require_approval: true
                meeting_id: "1234567890"
                passcode: "147258"
    MeetingServiceCreateMeetingRegistrantRequestBody:
        title: MeetingServiceCreateMeetingRegistrantRequestBody
        type: object
        properties:
            avatar_url:
                type: string
                description: User's avatar URL
                example: https://example.com/avatar.jpg
                format: uri
            email:
                type: string
                description: User's email address
                example: user@example.com
                format: email
            first_name:
                type: string
                description: User's first name
                example: John
                minLength: 1
                maxLength: 100
            host:
                type: boolean
                description: If user should have access as a meeting host
                example: true
            job_title:
                type: string
                description: User's job title
                example: Software Engineer
            last_name:
                type: string
                description: User's last name
                example: Doe
                minLength: 1
                maxLength: 100
            occurrence_id:
                type: string
                description: The ID of the specific occurrence the user should be invited to. If blank, user is invited to all occurrences
                example: "1640995200"
                pattern: ^[0-9]*$
            org_name:
                type: string
                description: User's organization
                example: Inventore quisquam totam aut voluptatem.
            username:
                type: string
                description: User's LF ID
                example: Debitis et.
        example:
            avatar_url: https://example.com/avatar.jpg
            email: user@example.com
            first_name: John
            host: true
            job_title: Software Engineer
            last_name: Doe
            occurrence_id: "1640995200"
            org_name: Aut dolor nihil facilis voluptas.
            username: Aliquam aliquam saepe natus porro.
        required:
            - email
            - first_name
            - last_name
    MeetingServiceCreateMeetingRequestBody:
        title: MeetingServiceCreateMeetingRequestBody
        type: object
        properties:
            artifact_visibility:
                type: string
                description: The visibility of artifacts to users (e.g. public, only for registrants, only for hosts)
                example: meeting_participants
                enum:
                    - meeting_hosts
                    - meeting_participants
                    - public
            committees:
                type: array
                items:
                    $ref: '#/definitions/Committee'
                description: The committees associated with the meeting
                example:
                    - allowed_voting_statuses:
                        - Doloremque et.
                        - Vel voluptates consequatur numquam.
                      uid: Aspernatur enim doloremque sunt et et aut.
                    - allowed_voting_statuses:
                        - Doloremque et.
                        - Vel voluptates consequatur numquam.
                      uid: Aspernatur enim doloremque sunt et et aut.
                    - allowed_voting_statuses:
                        - Doloremque et.
                        - Vel voluptates consequatur numquam.
                      uid: Aspernatur enim doloremque sunt et et aut.
                    - allowed_voting_statuses:
                        - Doloremque et.
                        - Vel voluptates consequatur numquam.
                      uid: Aspernatur enim doloremque sunt et et aut.
            description:
                type: string
                description: The description of the meeting
                example: Quasi magni et.
            duration:
                type: integer
                description: The duration of the meeting in minutes
                example: 277
                format: int64
                minimum: 0
                maximum: 600
            early_join_time_minutes:
                type: integer
                description: The number of minutes that users are allowed to join the meeting early without being kicked out
                example: 47
                format: int64
                minimum: 10
                maximum: 60
            meeting_type:
                type: string
                description: The type of meeting. This is usually dependent on the committee(s) associated with the meeting
                example: Technical
                enum:
                    - Board
                    - Maintainers
                    - Marketing
                    - Technical
                    - Legal
                    - Other
                    - None
            organizers:
                type: array
                items:
                    type: string
                    example: Et hic.
                description: The organizers of the meeting. This is a list of LFIDs of the meeting organizers.
                example:
                    - Maxime et aperiam assumenda ea dolores optio.
                    - Quas provident pariatur beatae.
                    - Tenetur labore corporis illum dolorum deleniti.
            platform:
                type: string
                description: The platform name of where the meeting is hosted
                example: Zoom
                enum:
                    - Zoom
            project_uid:
                type: string
                description: The UID of the LF project
                example: 7cad5a8d-19d0-41a4-81a6-043453daf9ee
                format: uuid
            recording_enabled:
                type: boolean
                description: Whether recording is enabled for the meeting
                example: false
            recurrence:
                $ref: '#/definitions/Recurrence'
            restricted:
                type: boolean
                description: The restrictedness of joining the meeting (i.e. is the meeting restricted to only invited users or anyone?)
                example: false
            start_time:
                type: string
                description: The start time of the meeting in RFC3339 format
                example: "2021-01-01T00:00:00Z"
                format: date-time
            timezone:
                type: string
                description: The timezone of the meeting (e.g. 'America/New_York')
                example: Quia aut aut voluptatem id.
            title:
                type: string
                description: The title of the meeting
                example: Et adipisci tempore ut quas ipsa exercitationem.
            transcript_enabled:
                type: boolean
                description: Whether transcription is enabled for the meeting
                example: true
            visibility:
                type: string
                description: The visibility of the meeting's existence to other users
                example: public
                enum:
                    - public
                    - private
            youtube_upload_enabled:
                type: boolean
                description: Whether automatic youtube uploading is enabled for the meeting
                example: true
            zoom_config:
                $ref: '#/definitions/ZoomConfigPost'
        example:
            artifact_visibility: meeting_participants
            committees:
                - allowed_voting_statuses:
                    - Doloremque et.
                    - Vel voluptates consequatur numquam.
                  uid: Aspernatur enim doloremque sunt et et aut.
                - allowed_voting_statuses:
                    - Doloremque et.
                    - Vel voluptates consequatur numquam.
                  uid: Aspernatur enim doloremque sunt et et aut.
                - allowed_voting_statuses:
                    - Doloremque et.
                    - Vel voluptates consequatur numquam.
                  uid: Aspernatur enim doloremque sunt et et aut.
            description: Quam aperiam magnam placeat est recusandae.
            duration: 321
            early_join_time_minutes: 27
            meeting_type: Other
            organizers:
                - Earum quis autem quia non et.
                - Est reiciendis tempore dolorem neque aperiam voluptatem.
            platform: Zoom
            project_uid: 7cad5a8d-19d0-41a4-81a6-043453daf9ee
            recording_enabled: false
            recurrence:
                end_date_time: "1972-01-29T09:24:35Z"
                end_times: 2368020361800503641
                monthly_day: 24
                monthly_week: -1
                monthly_week_day: 6
                repeat_interval: 4711238312625320147
                type: 1
                weekly_days: 1,3,5
            restricted: true
            start_time: "2021-01-01T00:00:00Z"
            timezone: Quo doloribus distinctio tenetur unde eius quasi.
            title: Facere veniam voluptas.
            transcript_enabled: false
            visibility: public
            youtube_upload_enabled: true
            zoom_config:
                ai_companion_enabled: false
                ai_summary_require_approval: true
        required:
            - project_uid
            - start_time
            - duration
            - timezone
            - title
            - description
    MeetingServiceCreatePastMeetingParticipantRequestBody:
        title: MeetingServiceCreatePastMeetingParticipantRequestBody
        type: object
        properties:
            avatar_url:
                type: string
                description: User's avatar URL
                example: https://example.com/avatar.jpg
                format: uri
            email:
                type: string
                description: User's email address
                example: user@example.com
                format: email
            first_name:
                type: string
                description: User's first name
                example: John
                minLength: 1
                maxLength: 100
            host:
                type: boolean
                description: If user should have access as a meeting host
                example: false
            is_attended:
                type: boolean
                description: Whether the participant attended this past meeting
                example: true
            is_invited:
                type: boolean
                description: Whether the participant was invited to this past meeting
                example: true
            job_title:
                type: string
                description: User's job title
                example: Software Engineer
            last_name:
                type: string
                description: User's last name
                example: Doe
                minLength: 1
                maxLength: 100
            org_name:
                type: string
                description: User's organization
                example: Minus qui iure molestiae et consequatur amet.
            past_meeting_uid:
                type: string
                description: The unique identifier of the past meeting
                example: 7cad5a8d-19d0-41a4-81a6-043453daf9ee
                format: uuid
            username:
                type: string
                description: User's LF ID
                example: Voluptatem et laudantium sed blanditiis.
        example:
            avatar_url: https://example.com/avatar.jpg
            email: user@example.com
            first_name: John
            host: false
            is_attended: true
            is_invited: true
            job_title: Software Engineer
            last_name: Doe
            org_name: Accusamus at nam et voluptatem qui vitae.
            past_meeting_uid: 7cad5a8d-19d0-41a4-81a6-043453daf9ee
            username: Sunt laudantium non et nostrum saepe.
        required:
            - past_meeting_uid
            - email
            - first_name
            - last_name
    MeetingServiceCreatePastMeetingRequestBody:
        title: MeetingServiceCreatePastMeetingRequestBody
        type: object
        properties:
            artifact_visibility:
                type: string
                description: The visibility of artifacts to users (e.g. public, only for registrants, only for hosts)
                example: meeting_participants
                enum:
                    - meeting_hosts
                    - meeting_participants
                    - public
            committees:
                type: array
                items:
                    $ref: '#/definitions/Committee'
                description: The committees associated with the meeting
                example:
                    - allowed_voting_statuses:
                        - Doloremque et.
                        - Vel voluptates consequatur numquam.
                      uid: Aspernatur enim doloremque sunt et et aut.
                    - allowed_voting_statuses:
                        - Doloremque et.
                        - Vel voluptates consequatur numquam.
                      uid: Aspernatur enim doloremque sunt et et aut.
            description:
                type: string
                description: The description of the meeting
                example: Debitis id inventore et aliquam.
            duration:
                type: integer
                description: The duration of the meeting in minutes
                example: 19
                format: int64
                minimum: 0
                maximum: 600
            early_join_time_minutes:
                type: integer
                description: The number of minutes that users are allowed to join the meeting early without being kicked out
                example: 32
                format: int64
                minimum: 10
                maximum: 60
            meeting_type:
                type: string
                description: The type of meeting. This is usually dependent on the committee(s) associated with the meeting
                example: Other
                enum:
                    - Board
                    - Maintainers
                    - Marketing
                    - Technical
                    - Legal
                    - Other
                    - None
            meeting_uid:
                type: string
                description: The UID of the original meeting
                example: 7cad5a8d-19d0-41a4-81a6-043453daf9ee
                format: uuid
            occurrence_id:
                type: string
                description: The occurrence ID for recurring meetings
                example: "1640995200"
            platform:
                type: string
                description: The platform name of where the meeting is hosted
                example: Zoom
                enum:
                    - Zoom
            platform_meeting_id:
                type: string
                description: The ID of the meeting in the platform (e.g. Zoom meeting ID)
                example: "1234567890"
            project_uid:
                type: string
                description: The UID of the LF project
                example: 7cad5a8d-19d0-41a4-81a6-043453daf9ee
                format: uuid
            public_link:
                type: string
                description: The public join URL for participants to join the meeting via the LFX platform (e.g. 'https://zoom-lfx.platform.linuxfoundation.org/meeting/12343245463')
                example: http://cole.name/antwan
                format: uri
            recording_enabled:
                type: boolean
                description: Whether recording is enabled for the meeting
                example: true
            recurrence:
                $ref: '#/definitions/Recurrence'
            restricted:
                type: boolean
                description: The restrictedness of joining the meeting (i.e. is the meeting restricted to only invited users or anyone?)
                example: false
            scheduled_end_time:
                type: string
                description: The scheduled end time of the past meeting
                example: "2021-01-01T11:00:00Z"
                format: date-time
            scheduled_start_time:
                type: string
                description: The scheduled start time of the past meeting
                example: "2021-01-01T10:00:00Z"
                format: date-time
            sessions:
                type: array
                items:
                    $ref: '#/definitions/Session'
                description: Sessions represent individual start/end periods if a meeting was stopped and restarted
                example:
                    - end_time: "2021-01-01T11:00:00Z"
                      start_time: "2021-01-01T10:00:00Z"
                      uid: 7cad5a8d-19d0-41a4-81a6-043453daf9ee
                    - end_time: "2021-01-01T11:00:00Z"
                      start_time: "2021-01-01T10:00:00Z"
                      uid: 7cad5a8d-19d0-41a4-81a6-043453daf9ee
                    - end_time: "2021-01-01T11:00:00Z"
                      start_time: "2021-01-01T10:00:00Z"
                      uid: 7cad5a8d-19d0-41a4-81a6-043453daf9ee
            timezone:
                type: string
                description: The timezone of the meeting (e.g. 'America/New_York')
                example: Ullam voluptate aliquam.
            title:
                type: string
                description: The title of the meeting
                example: Maxime modi est corporis quia qui.
            transcript_enabled:
                type: boolean
                description: Whether transcription is enabled for the meeting
                example: false
            visibility:
                type: string
                description: The visibility of the meeting's existence to other users
                example: public
                enum:
                    - public
                    - private
            youtube_upload_enabled:
                type: boolean
                description: Whether automatic youtube uploading is enabled for the meeting
                example: true
            zoom_config:
                $ref: '#/definitions/ZoomConfigFull'
        example:
            artifact_visibility: meeting_hosts
            committees:
                - allowed_voting_statuses:
                    - Doloremque et.
                    - Vel voluptates consequatur numquam.
                  uid: Aspernatur enim doloremque sunt et et aut.
                - allowed_voting_statuses:
                    - Doloremque et.
                    - Vel voluptates consequatur numquam.
                  uid: Aspernatur enim doloremque sunt et et aut.
            description: Sed natus dicta modi distinctio ut.
            duration: 133
            early_join_time_minutes: 28
            meeting_type: Marketing
            meeting_uid: 7cad5a8d-19d0-41a4-81a6-043453daf9ee
            occurrence_id: "1640995200"
            platform: Zoom
            platform_meeting_id: "1234567890"
            project_uid: 7cad5a8d-19d0-41a4-81a6-043453daf9ee
            public_link: http://stanton.info/ruthe
            recording_enabled: false
            recurrence:
                end_date_time: "1972-01-29T09:24:35Z"
                end_times: 2368020361800503641
                monthly_day: 24
                monthly_week: -1
                monthly_week_day: 6
                repeat_interval: 4711238312625320147
                type: 1
                weekly_days: 1,3,5
            restricted: true
            scheduled_end_time: "2021-01-01T11:00:00Z"
            scheduled_start_time: "2021-01-01T10:00:00Z"
            sessions:
                - end_time: "2021-01-01T11:00:00Z"
                  start_time: "2021-01-01T10:00:00Z"
                  uid: 7cad5a8d-19d0-41a4-81a6-043453daf9ee
                - end_time: "2021-01-01T11:00:00Z"
                  start_time: "2021-01-01T10:00:00Z"
                  uid: 7cad5a8d-19d0-41a4-81a6-043453daf9ee
            timezone: Cupiditate aut eos.
            title: Voluptatem vitae aut.
            transcript_enabled: true
            visibility: private
            youtube_upload_enabled: true
            zoom_config:
                ai_companion_enabled: true
                ai_summary_require_approval: true
                meeting_id: "1234567890"
                passcode: "147258"
        required:
            - meeting_uid
            - project_uid
            - scheduled_start_time
            - scheduled_end_time
            - duration
            - timezone
            - title
            - description
            - platform
    MeetingServiceGetMeetingBaseResponseBody:
        title: MeetingServiceGetMeetingBaseResponseBody
        $ref: '#/definitions/MeetingBase'
    MeetingServiceGetMeetingRegistrantResponseBody:
        title: MeetingServiceGetMeetingRegistrantResponseBody
        $ref: '#/definitions/Registrant'
    MeetingServiceGetMeetingRegistrantsResponseBody:
        title: MeetingServiceGetMeetingRegistrantsResponseBody
        type: object
        properties:
            registrants:
                type: array
                items:
                    $ref: '#/definitions/Registrant'
                description: Meeting registrants
                example:
                    - avatar_url: https://example.com/avatar.jpg
                      created_at: "2021-01-01T00:00:00Z"
                      email: user@example.com
                      first_name: John
                      host: false
                      job_title: Software Engineer
                      last_name: Doe
                      meeting_uid: 7cad5a8d-19d0-41a4-81a6-043453daf9ee
                      occurrence_id: "1640995200"
                      org_is_member: true
                      org_is_project_member: false
                      org_name: Ut dolor consequatur sint rerum.
                      uid: 7cad5a8d-19d0-41a4-81a6-043453daf9ee
                      updated_at: "2021-01-01T00:00:00Z"
                      username: Officia optio iusto et.
                    - avatar_url: https://example.com/avatar.jpg
                      created_at: "2021-01-01T00:00:00Z"
                      email: user@example.com
                      first_name: John
                      host: false
                      job_title: Software Engineer
                      last_name: Doe
                      meeting_uid: 7cad5a8d-19d0-41a4-81a6-043453daf9ee
                      occurrence_id: "1640995200"
                      org_is_member: true
                      org_is_project_member: false
                      org_name: Ut dolor consequatur sint rerum.
                      uid: 7cad5a8d-19d0-41a4-81a6-043453daf9ee
                      updated_at: "2021-01-01T00:00:00Z"
                      username: Officia optio iusto et.
                    - avatar_url: https://example.com/avatar.jpg
                      created_at: "2021-01-01T00:00:00Z"
                      email: user@example.com
                      first_name: John
                      host: false
                      job_title: Software Engineer
                      last_name: Doe
                      meeting_uid: 7cad5a8d-19d0-41a4-81a6-043453daf9ee
                      occurrence_id: "1640995200"
                      org_is_member: true
                      org_is_project_member: false
                      org_name: Ut dolor consequatur sint rerum.
                      uid: 7cad5a8d-19d0-41a4-81a6-043453daf9ee
                      updated_at: "2021-01-01T00:00:00Z"
                      username: Officia optio iusto et.
        example:
            registrants:
                - avatar_url: https://example.com/avatar.jpg
                  created_at: "2021-01-01T00:00:00Z"
                  email: user@example.com
                  first_name: John
                  host: false
                  job_title: Software Engineer
                  last_name: Doe
                  meeting_uid: 7cad5a8d-19d0-41a4-81a6-043453daf9ee
                  occurrence_id: "1640995200"
                  org_is_member: true
                  org_is_project_member: false
                  org_name: Ut dolor consequatur sint rerum.
                  uid: 7cad5a8d-19d0-41a4-81a6-043453daf9ee
                  updated_at: "2021-01-01T00:00:00Z"
                  username: Officia optio iusto et.
                - avatar_url: https://example.com/avatar.jpg
                  created_at: "2021-01-01T00:00:00Z"
                  email: user@example.com
                  first_name: John
                  host: false
                  job_title: Software Engineer
                  last_name: Doe
                  meeting_uid: 7cad5a8d-19d0-41a4-81a6-043453daf9ee
                  occurrence_id: "1640995200"
                  org_is_member: true
                  org_is_project_member: false
                  org_name: Ut dolor consequatur sint rerum.
                  uid: 7cad5a8d-19d0-41a4-81a6-043453daf9ee
                  updated_at: "2021-01-01T00:00:00Z"
                  username: Officia optio iusto et.
                - avatar_url: https://example.com/avatar.jpg
                  created_at: "2021-01-01T00:00:00Z"
                  email: user@example.com
                  first_name: John
                  host: false
                  job_title: Software Engineer
                  last_name: Doe
                  meeting_uid: 7cad5a8d-19d0-41a4-81a6-043453daf9ee
                  occurrence_id: "1640995200"
                  org_is_member: true
                  org_is_project_member: false
                  org_name: Ut dolor consequatur sint rerum.
                  uid: 7cad5a8d-19d0-41a4-81a6-043453daf9ee
                  updated_at: "2021-01-01T00:00:00Z"
                  username: Officia optio iusto et.
        required:
            - registrants
    MeetingServiceGetMeetingSettingsResponseBody:
        title: MeetingServiceGetMeetingSettingsResponseBody
        $ref: '#/definitions/MeetingSettings'
    MeetingServiceGetMeetingsResponseBody:
        title: MeetingServiceGetMeetingsResponseBody
        type: object
        properties:
            meetings:
                type: array
                items:
                    $ref: '#/definitions/MeetingFull'
                description: Resources found
                example:
                    - artifact_visibility: public
                      committees:
                        - allowed_voting_statuses:
                            - Aliquid voluptas quia et.
                            - Quas eaque et.
                            - Nesciunt officiis vel suscipit ipsum.
                            - Officia nihil voluptatem sunt.
                          uid: Atque laudantium deleniti et.
                        - allowed_voting_statuses:
                            - Aliquid voluptas quia et.
                            - Quas eaque et.
                            - Nesciunt officiis vel suscipit ipsum.
                            - Officia nihil voluptatem sunt.
                          uid: Atque laudantium deleniti et.
                      created_at: "2021-01-01T00:00:00Z"
                      description: In minus et.
                      duration: 413
                      early_join_time_minutes: 28
                      email_delivery_error_count: 8947859980255268037
                      join_url: http://kirlingreen.info/ressie
                      meeting_type: Legal
                      occurrences:
                        - description: Eum officia sit ea corrupti quod id.
                          duration: 6686663904938234771
                          occurrence_id: "1640995200"
                          recurrence:
                            end_date_time: "1981-02-02T01:43:55Z"
                            end_times: 8199560235341196495
                            monthly_day: 13
                            monthly_week: 1
                            monthly_week_day: 2
                            repeat_interval: 5655536632936577016
                            type: 1
                            weekly_days: 1,3,5
                          registrant_count: 2977772628734671047
                          response_count_no: 4307739883091873325
                          response_count_yes: 3975570199551551640
                          start_time: "2021-01-01T10:00:00Z"
                          status: cancelled
                          title: Assumenda odio magni distinctio.
                        - description: Eum officia sit ea corrupti quod id.
                          duration: 6686663904938234771
                          occurrence_id: "1640995200"
                          recurrence:
                            end_date_time: "1981-02-02T01:43:55Z"
                            end_times: 8199560235341196495
                            monthly_day: 13
                            monthly_week: 1
                            monthly_week_day: 2
                            repeat_interval: 5655536632936577016
                            type: 1
                            weekly_days: 1,3,5
                          registrant_count: 2977772628734671047
                          response_count_no: 4307739883091873325
                          response_count_yes: 3975570199551551640
                          start_time: "2021-01-01T10:00:00Z"
                          status: cancelled
                          title: Assumenda odio magni distinctio.
                        - description: Eum officia sit ea corrupti quod id.
                          duration: 6686663904938234771
                          occurrence_id: "1640995200"
                          recurrence:
                            end_date_time: "1981-02-02T01:43:55Z"
                            end_times: 8199560235341196495
                            monthly_day: 13
                            monthly_week: 1
                            monthly_week_day: 2
                            repeat_interval: 5655536632936577016
                            type: 1
                            weekly_days: 1,3,5
                          registrant_count: 2977772628734671047
                          response_count_no: 4307739883091873325
                          response_count_yes: 3975570199551551640
                          start_time: "2021-01-01T10:00:00Z"
                          status: cancelled
                          title: Assumenda odio magni distinctio.
                      organizers:
                        - Nobis repudiandae quia necessitatibus placeat minima.
                        - Qui nihil facilis iusto est voluptates repellendus.
                      platform: Zoom
                      project_uid: 7cad5a8d-19d0-41a4-81a6-043453daf9ee
                      public_link: http://rutherford.info/monserrate
                      recording_enabled: true
                      recurrence:
                        end_date_time: "1981-02-02T01:43:55Z"
                        end_times: 8199560235341196495
                        monthly_day: 13
                        monthly_week: 1
                        monthly_week_day: 2
                        repeat_interval: 5655536632936577016
                        type: 1
                        weekly_days: 1,3,5
                      registrant_count: 981579390153119675
                      registrant_response_accepted_count: 6991596843645530492
                      registrant_response_declined_count: 3458793893147362982
                      restricted: false
                      start_time: "2021-01-01T00:00:00Z"
                      timezone: Fugiat iure.
                      title: Eveniet quia accusamus blanditiis eius cumque eum.
                      transcript_enabled: false
                      uid: 7cad5a8d-19d0-41a4-81a6-043453daf9ee
                      updated_at: "2021-01-01T00:00:00Z"
                      visibility: private
                      youtube_upload_enabled: false
                      zoom_config:
                        ai_companion_enabled: false
                        ai_summary_require_approval: true
                        meeting_id: "1234567890"
                        passcode: "147258"
                    - artifact_visibility: public
                      committees:
                        - allowed_voting_statuses:
                            - Aliquid voluptas quia et.
                            - Quas eaque et.
                            - Nesciunt officiis vel suscipit ipsum.
                            - Officia nihil voluptatem sunt.
                          uid: Atque laudantium deleniti et.
                        - allowed_voting_statuses:
                            - Aliquid voluptas quia et.
                            - Quas eaque et.
                            - Nesciunt officiis vel suscipit ipsum.
                            - Officia nihil voluptatem sunt.
                          uid: Atque laudantium deleniti et.
                      created_at: "2021-01-01T00:00:00Z"
                      description: In minus et.
                      duration: 413
                      early_join_time_minutes: 28
                      email_delivery_error_count: 8947859980255268037
                      join_url: http://kirlingreen.info/ressie
                      meeting_type: Legal
                      occurrences:
                        - description: Eum officia sit ea corrupti quod id.
                          duration: 6686663904938234771
                          occurrence_id: "1640995200"
                          recurrence:
                            end_date_time: "1981-02-02T01:43:55Z"
                            end_times: 8199560235341196495
                            monthly_day: 13
                            monthly_week: 1
                            monthly_week_day: 2
                            repeat_interval: 5655536632936577016
                            type: 1
                            weekly_days: 1,3,5
                          registrant_count: 2977772628734671047
                          response_count_no: 4307739883091873325
                          response_count_yes: 3975570199551551640
                          start_time: "2021-01-01T10:00:00Z"
                          status: cancelled
                          title: Assumenda odio magni distinctio.
                        - description: Eum officia sit ea corrupti quod id.
                          duration: 6686663904938234771
                          occurrence_id: "1640995200"
                          recurrence:
                            end_date_time: "1981-02-02T01:43:55Z"
                            end_times: 8199560235341196495
                            monthly_day: 13
                            monthly_week: 1
                            monthly_week_day: 2
                            repeat_interval: 5655536632936577016
                            type: 1
                            weekly_days: 1,3,5
                          registrant_count: 2977772628734671047
                          response_count_no: 4307739883091873325
                          response_count_yes: 3975570199551551640
                          start_time: "2021-01-01T10:00:00Z"
                          status: cancelled
                          title: Assumenda odio magni distinctio.
                        - description: Eum officia sit ea corrupti quod id.
                          duration: 6686663904938234771
                          occurrence_id: "1640995200"
                          recurrence:
                            end_date_time: "1981-02-02T01:43:55Z"
                            end_times: 8199560235341196495
                            monthly_day: 13
                            monthly_week: 1
                            monthly_week_day: 2
                            repeat_interval: 5655536632936577016
                            type: 1
                            weekly_days: 1,3,5
                          registrant_count: 2977772628734671047
                          response_count_no: 4307739883091873325
                          response_count_yes: 3975570199551551640
                          start_time: "2021-01-01T10:00:00Z"
                          status: cancelled
                          title: Assumenda odio magni distinctio.
                      organizers:
                        - Nobis repudiandae quia necessitatibus placeat minima.
                        - Qui nihil facilis iusto est voluptates repellendus.
                      platform: Zoom
                      project_uid: 7cad5a8d-19d0-41a4-81a6-043453daf9ee
                      public_link: http://rutherford.info/monserrate
                      recording_enabled: true
                      recurrence:
                        end_date_time: "1981-02-02T01:43:55Z"
                        end_times: 8199560235341196495
                        monthly_day: 13
                        monthly_week: 1
                        monthly_week_day: 2
                        repeat_interval: 5655536632936577016
                        type: 1
                        weekly_days: 1,3,5
                      registrant_count: 981579390153119675
                      registrant_response_accepted_count: 6991596843645530492
                      registrant_response_declined_count: 3458793893147362982
                      restricted: false
                      start_time: "2021-01-01T00:00:00Z"
                      timezone: Fugiat iure.
                      title: Eveniet quia accusamus blanditiis eius cumque eum.
                      transcript_enabled: false
                      uid: 7cad5a8d-19d0-41a4-81a6-043453daf9ee
                      updated_at: "2021-01-01T00:00:00Z"
                      visibility: private
                      youtube_upload_enabled: false
                      zoom_config:
                        ai_companion_enabled: false
                        ai_summary_require_approval: true
                        meeting_id: "1234567890"
                        passcode: "147258"
                    - artifact_visibility: public
                      committees:
                        - allowed_voting_statuses:
                            - Aliquid voluptas quia et.
                            - Quas eaque et.
                            - Nesciunt officiis vel suscipit ipsum.
                            - Officia nihil voluptatem sunt.
                          uid: Atque laudantium deleniti et.
                        - allowed_voting_statuses:
                            - Aliquid voluptas quia et.
                            - Quas eaque et.
                            - Nesciunt officiis vel suscipit ipsum.
                            - Officia nihil voluptatem sunt.
                          uid: Atque laudantium deleniti et.
                      created_at: "2021-01-01T00:00:00Z"
                      description: In minus et.
                      duration: 413
                      early_join_time_minutes: 28
                      email_delivery_error_count: 8947859980255268037
                      join_url: http://kirlingreen.info/ressie
                      meeting_type: Legal
                      occurrences:
                        - description: Eum officia sit ea corrupti quod id.
                          duration: 6686663904938234771
                          occurrence_id: "1640995200"
                          recurrence:
                            end_date_time: "1981-02-02T01:43:55Z"
                            end_times: 8199560235341196495
                            monthly_day: 13
                            monthly_week: 1
                            monthly_week_day: 2
                            repeat_interval: 5655536632936577016
                            type: 1
                            weekly_days: 1,3,5
                          registrant_count: 2977772628734671047
                          response_count_no: 4307739883091873325
                          response_count_yes: 3975570199551551640
                          start_time: "2021-01-01T10:00:00Z"
                          status: cancelled
                          title: Assumenda odio magni distinctio.
                        - description: Eum officia sit ea corrupti quod id.
                          duration: 6686663904938234771
                          occurrence_id: "1640995200"
                          recurrence:
                            end_date_time: "1981-02-02T01:43:55Z"
                            end_times: 8199560235341196495
                            monthly_day: 13
                            monthly_week: 1
                            monthly_week_day: 2
                            repeat_interval: 5655536632936577016
                            type: 1
                            weekly_days: 1,3,5
                          registrant_count: 2977772628734671047
                          response_count_no: 4307739883091873325
                          response_count_yes: 3975570199551551640
                          start_time: "2021-01-01T10:00:00Z"
                          status: cancelled
                          title: Assumenda odio magni distinctio.
                        - description: Eum officia sit ea corrupti quod id.
                          duration: 6686663904938234771
                          occurrence_id: "1640995200"
                          recurrence:
                            end_date_time: "1981-02-02T01:43:55Z"
                            end_times: 8199560235341196495
                            monthly_day: 13
                            monthly_week: 1
                            monthly_week_day: 2
                            repeat_interval: 5655536632936577016
                            type: 1
                            weekly_days: 1,3,5
                          registrant_count: 2977772628734671047
                          response_count_no: 4307739883091873325
                          response_count_yes: 3975570199551551640
                          start_time: "2021-01-01T10:00:00Z"
                          status: cancelled
                          title: Assumenda odio magni distinctio.
                      organizers:
                        - Nobis repudiandae quia necessitatibus placeat minima.
                        - Qui nihil facilis iusto est voluptates repellendus.
                      platform: Zoom
                      project_uid: 7cad5a8d-19d0-41a4-81a6-043453daf9ee
                      public_link: http://rutherford.info/monserrate
                      recording_enabled: true
                      recurrence:
                        end_date_time: "1981-02-02T01:43:55Z"
                        end_times: 8199560235341196495
                        monthly_day: 13
                        monthly_week: 1
                        monthly_week_day: 2
                        repeat_interval: 5655536632936577016
                        type: 1
                        weekly_days: 1,3,5
                      registrant_count: 981579390153119675
                      registrant_response_accepted_count: 6991596843645530492
                      registrant_response_declined_count: 3458793893147362982
                      restricted: false
                      start_time: "2021-01-01T00:00:00Z"
                      timezone: Fugiat iure.
                      title: Eveniet quia accusamus blanditiis eius cumque eum.
                      transcript_enabled: false
                      uid: 7cad5a8d-19d0-41a4-81a6-043453daf9ee
                      updated_at: "2021-01-01T00:00:00Z"
                      visibility: private
                      youtube_upload_enabled: false
                      zoom_config:
                        ai_companion_enabled: false
                        ai_summary_require_approval: true
                        meeting_id: "1234567890"
                        passcode: "147258"
                    - artifact_visibility: public
                      committees:
                        - allowed_voting_statuses:
                            - Aliquid voluptas quia et.
                            - Quas eaque et.
                            - Nesciunt officiis vel suscipit ipsum.
                            - Officia nihil voluptatem sunt.
                          uid: Atque laudantium deleniti et.
                        - allowed_voting_statuses:
                            - Aliquid voluptas quia et.
                            - Quas eaque et.
                            - Nesciunt officiis vel suscipit ipsum.
                            - Officia nihil voluptatem sunt.
                          uid: Atque laudantium deleniti et.
                      created_at: "2021-01-01T00:00:00Z"
                      description: In minus et.
                      duration: 413
                      early_join_time_minutes: 28
                      email_delivery_error_count: 8947859980255268037
                      join_url: http://kirlingreen.info/ressie
                      meeting_type: Legal
                      occurrences:
                        - description: Eum officia sit ea corrupti quod id.
                          duration: 6686663904938234771
                          occurrence_id: "1640995200"
                          recurrence:
                            end_date_time: "1981-02-02T01:43:55Z"
                            end_times: 8199560235341196495
                            monthly_day: 13
                            monthly_week: 1
                            monthly_week_day: 2
                            repeat_interval: 5655536632936577016
                            type: 1
                            weekly_days: 1,3,5
                          registrant_count: 2977772628734671047
                          response_count_no: 4307739883091873325
                          response_count_yes: 3975570199551551640
                          start_time: "2021-01-01T10:00:00Z"
                          status: cancelled
                          title: Assumenda odio magni distinctio.
                        - description: Eum officia sit ea corrupti quod id.
                          duration: 6686663904938234771
                          occurrence_id: "1640995200"
                          recurrence:
                            end_date_time: "1981-02-02T01:43:55Z"
                            end_times: 8199560235341196495
                            monthly_day: 13
                            monthly_week: 1
                            monthly_week_day: 2
                            repeat_interval: 5655536632936577016
                            type: 1
                            weekly_days: 1,3,5
                          registrant_count: 2977772628734671047
                          response_count_no: 4307739883091873325
                          response_count_yes: 3975570199551551640
                          start_time: "2021-01-01T10:00:00Z"
                          status: cancelled
                          title: Assumenda odio magni distinctio.
                        - description: Eum officia sit ea corrupti quod id.
                          duration: 6686663904938234771
                          occurrence_id: "1640995200"
                          recurrence:
                            end_date_time: "1981-02-02T01:43:55Z"
                            end_times: 8199560235341196495
                            monthly_day: 13
                            monthly_week: 1
                            monthly_week_day: 2
                            repeat_interval: 5655536632936577016
                            type: 1
                            weekly_days: 1,3,5
                          registrant_count: 2977772628734671047
                          response_count_no: 4307739883091873325
                          response_count_yes: 3975570199551551640
                          start_time: "2021-01-01T10:00:00Z"
                          status: cancelled
                          title: Assumenda odio magni distinctio.
                      organizers:
                        - Nobis repudiandae quia necessitatibus placeat minima.
                        - Qui nihil facilis iusto est voluptates repellendus.
                      platform: Zoom
                      project_uid: 7cad5a8d-19d0-41a4-81a6-043453daf9ee
                      public_link: http://rutherford.info/monserrate
                      recording_enabled: true
                      recurrence:
                        end_date_time: "1981-02-02T01:43:55Z"
                        end_times: 8199560235341196495
                        monthly_day: 13
                        monthly_week: 1
                        monthly_week_day: 2
                        repeat_interval: 5655536632936577016
                        type: 1
                        weekly_days: 1,3,5
                      registrant_count: 981579390153119675
                      registrant_response_accepted_count: 6991596843645530492
                      registrant_response_declined_count: 3458793893147362982
                      restricted: false
                      start_time: "2021-01-01T00:00:00Z"
                      timezone: Fugiat iure.
                      title: Eveniet quia accusamus blanditiis eius cumque eum.
                      transcript_enabled: false
                      uid: 7cad5a8d-19d0-41a4-81a6-043453daf9ee
                      updated_at: "2021-01-01T00:00:00Z"
                      visibility: private
                      youtube_upload_enabled: false
                      zoom_config:
                        ai_companion_enabled: false
                        ai_summary_require_approval: true
                        meeting_id: "1234567890"
                        passcode: "147258"
        example:
            meetings:
                - artifact_visibility: public
                  committees:
                    - allowed_voting_statuses:
                        - Aliquid voluptas quia et.
                        - Quas eaque et.
                        - Nesciunt officiis vel suscipit ipsum.
                        - Officia nihil voluptatem sunt.
                      uid: Atque laudantium deleniti et.
                    - allowed_voting_statuses:
                        - Aliquid voluptas quia et.
                        - Quas eaque et.
                        - Nesciunt officiis vel suscipit ipsum.
                        - Officia nihil voluptatem sunt.
                      uid: Atque laudantium deleniti et.
                  created_at: "2021-01-01T00:00:00Z"
                  description: In minus et.
                  duration: 413
                  early_join_time_minutes: 28
                  email_delivery_error_count: 8947859980255268037
                  join_url: http://kirlingreen.info/ressie
                  meeting_type: Legal
                  occurrences:
                    - description: Eum officia sit ea corrupti quod id.
                      duration: 6686663904938234771
                      occurrence_id: "1640995200"
                      recurrence:
                        end_date_time: "1981-02-02T01:43:55Z"
                        end_times: 8199560235341196495
                        monthly_day: 13
                        monthly_week: 1
                        monthly_week_day: 2
                        repeat_interval: 5655536632936577016
                        type: 1
                        weekly_days: 1,3,5
                      registrant_count: 2977772628734671047
                      response_count_no: 4307739883091873325
                      response_count_yes: 3975570199551551640
                      start_time: "2021-01-01T10:00:00Z"
                      status: cancelled
                      title: Assumenda odio magni distinctio.
                    - description: Eum officia sit ea corrupti quod id.
                      duration: 6686663904938234771
                      occurrence_id: "1640995200"
                      recurrence:
                        end_date_time: "1981-02-02T01:43:55Z"
                        end_times: 8199560235341196495
                        monthly_day: 13
                        monthly_week: 1
                        monthly_week_day: 2
                        repeat_interval: 5655536632936577016
                        type: 1
                        weekly_days: 1,3,5
                      registrant_count: 2977772628734671047
                      response_count_no: 4307739883091873325
                      response_count_yes: 3975570199551551640
                      start_time: "2021-01-01T10:00:00Z"
                      status: cancelled
                      title: Assumenda odio magni distinctio.
                    - description: Eum officia sit ea corrupti quod id.
                      duration: 6686663904938234771
                      occurrence_id: "1640995200"
                      recurrence:
                        end_date_time: "1981-02-02T01:43:55Z"
                        end_times: 8199560235341196495
                        monthly_day: 13
                        monthly_week: 1
                        monthly_week_day: 2
                        repeat_interval: 5655536632936577016
                        type: 1
                        weekly_days: 1,3,5
                      registrant_count: 2977772628734671047
                      response_count_no: 4307739883091873325
                      response_count_yes: 3975570199551551640
                      start_time: "2021-01-01T10:00:00Z"
                      status: cancelled
                      title: Assumenda odio magni distinctio.
                  organizers:
                    - Nobis repudiandae quia necessitatibus placeat minima.
                    - Qui nihil facilis iusto est voluptates repellendus.
                  platform: Zoom
                  project_uid: 7cad5a8d-19d0-41a4-81a6-043453daf9ee
                  public_link: http://rutherford.info/monserrate
                  recording_enabled: true
                  recurrence:
                    end_date_time: "1981-02-02T01:43:55Z"
                    end_times: 8199560235341196495
                    monthly_day: 13
                    monthly_week: 1
                    monthly_week_day: 2
                    repeat_interval: 5655536632936577016
                    type: 1
                    weekly_days: 1,3,5
                  registrant_count: 981579390153119675
                  registrant_response_accepted_count: 6991596843645530492
                  registrant_response_declined_count: 3458793893147362982
                  restricted: false
                  start_time: "2021-01-01T00:00:00Z"
                  timezone: Fugiat iure.
                  title: Eveniet quia accusamus blanditiis eius cumque eum.
                  transcript_enabled: false
                  uid: 7cad5a8d-19d0-41a4-81a6-043453daf9ee
                  updated_at: "2021-01-01T00:00:00Z"
                  visibility: private
                  youtube_upload_enabled: false
                  zoom_config:
                    ai_companion_enabled: false
                    ai_summary_require_approval: true
                    meeting_id: "1234567890"
                    passcode: "147258"
                - artifact_visibility: public
                  committees:
                    - allowed_voting_statuses:
                        - Aliquid voluptas quia et.
                        - Quas eaque et.
                        - Nesciunt officiis vel suscipit ipsum.
                        - Officia nihil voluptatem sunt.
                      uid: Atque laudantium deleniti et.
                    - allowed_voting_statuses:
                        - Aliquid voluptas quia et.
                        - Quas eaque et.
                        - Nesciunt officiis vel suscipit ipsum.
                        - Officia nihil voluptatem sunt.
                      uid: Atque laudantium deleniti et.
                  created_at: "2021-01-01T00:00:00Z"
                  description: In minus et.
                  duration: 413
                  early_join_time_minutes: 28
                  email_delivery_error_count: 8947859980255268037
                  join_url: http://kirlingreen.info/ressie
                  meeting_type: Legal
                  occurrences:
                    - description: Eum officia sit ea corrupti quod id.
                      duration: 6686663904938234771
                      occurrence_id: "1640995200"
                      recurrence:
                        end_date_time: "1981-02-02T01:43:55Z"
                        end_times: 8199560235341196495
                        monthly_day: 13
                        monthly_week: 1
                        monthly_week_day: 2
                        repeat_interval: 5655536632936577016
                        type: 1
                        weekly_days: 1,3,5
                      registrant_count: 2977772628734671047
                      response_count_no: 4307739883091873325
                      response_count_yes: 3975570199551551640
                      start_time: "2021-01-01T10:00:00Z"
                      status: cancelled
                      title: Assumenda odio magni distinctio.
                    - description: Eum officia sit ea corrupti quod id.
                      duration: 6686663904938234771
                      occurrence_id: "1640995200"
                      recurrence:
                        end_date_time: "1981-02-02T01:43:55Z"
                        end_times: 8199560235341196495
                        monthly_day: 13
                        monthly_week: 1
                        monthly_week_day: 2
                        repeat_interval: 5655536632936577016
                        type: 1
                        weekly_days: 1,3,5
                      registrant_count: 2977772628734671047
                      response_count_no: 4307739883091873325
                      response_count_yes: 3975570199551551640
                      start_time: "2021-01-01T10:00:00Z"
                      status: cancelled
                      title: Assumenda odio magni distinctio.
                    - description: Eum officia sit ea corrupti quod id.
                      duration: 6686663904938234771
                      occurrence_id: "1640995200"
                      recurrence:
                        end_date_time: "1981-02-02T01:43:55Z"
                        end_times: 8199560235341196495
                        monthly_day: 13
                        monthly_week: 1
                        monthly_week_day: 2
                        repeat_interval: 5655536632936577016
                        type: 1
                        weekly_days: 1,3,5
                      registrant_count: 2977772628734671047
                      response_count_no: 4307739883091873325
                      response_count_yes: 3975570199551551640
                      start_time: "2021-01-01T10:00:00Z"
                      status: cancelled
                      title: Assumenda odio magni distinctio.
                  organizers:
                    - Nobis repudiandae quia necessitatibus placeat minima.
                    - Qui nihil facilis iusto est voluptates repellendus.
                  platform: Zoom
                  project_uid: 7cad5a8d-19d0-41a4-81a6-043453daf9ee
                  public_link: http://rutherford.info/monserrate
                  recording_enabled: true
                  recurrence:
                    end_date_time: "1981-02-02T01:43:55Z"
                    end_times: 8199560235341196495
                    monthly_day: 13
                    monthly_week: 1
                    monthly_week_day: 2
                    repeat_interval: 5655536632936577016
                    type: 1
                    weekly_days: 1,3,5
                  registrant_count: 981579390153119675
                  registrant_response_accepted_count: 6991596843645530492
                  registrant_response_declined_count: 3458793893147362982
                  restricted: false
                  start_time: "2021-01-01T00:00:00Z"
                  timezone: Fugiat iure.
                  title: Eveniet quia accusamus blanditiis eius cumque eum.
                  transcript_enabled: false
                  uid: 7cad5a8d-19d0-41a4-81a6-043453daf9ee
                  updated_at: "2021-01-01T00:00:00Z"
                  visibility: private
                  youtube_upload_enabled: false
                  zoom_config:
                    ai_companion_enabled: false
                    ai_summary_require_approval: true
                    meeting_id: "1234567890"
                    passcode: "147258"
                - artifact_visibility: public
                  committees:
                    - allowed_voting_statuses:
                        - Aliquid voluptas quia et.
                        - Quas eaque et.
                        - Nesciunt officiis vel suscipit ipsum.
                        - Officia nihil voluptatem sunt.
                      uid: Atque laudantium deleniti et.
                    - allowed_voting_statuses:
                        - Aliquid voluptas quia et.
                        - Quas eaque et.
                        - Nesciunt officiis vel suscipit ipsum.
                        - Officia nihil voluptatem sunt.
                      uid: Atque laudantium deleniti et.
                  created_at: "2021-01-01T00:00:00Z"
                  description: In minus et.
                  duration: 413
                  early_join_time_minutes: 28
                  email_delivery_error_count: 8947859980255268037
                  join_url: http://kirlingreen.info/ressie
                  meeting_type: Legal
                  occurrences:
                    - description: Eum officia sit ea corrupti quod id.
                      duration: 6686663904938234771
                      occurrence_id: "1640995200"
                      recurrence:
                        end_date_time: "1981-02-02T01:43:55Z"
                        end_times: 8199560235341196495
                        monthly_day: 13
                        monthly_week: 1
                        monthly_week_day: 2
                        repeat_interval: 5655536632936577016
                        type: 1
                        weekly_days: 1,3,5
                      registrant_count: 2977772628734671047
                      response_count_no: 4307739883091873325
                      response_count_yes: 3975570199551551640
                      start_time: "2021-01-01T10:00:00Z"
                      status: cancelled
                      title: Assumenda odio magni distinctio.
                    - description: Eum officia sit ea corrupti quod id.
                      duration: 6686663904938234771
                      occurrence_id: "1640995200"
                      recurrence:
                        end_date_time: "1981-02-02T01:43:55Z"
                        end_times: 8199560235341196495
                        monthly_day: 13
                        monthly_week: 1
                        monthly_week_day: 2
                        repeat_interval: 5655536632936577016
                        type: 1
                        weekly_days: 1,3,5
                      registrant_count: 2977772628734671047
                      response_count_no: 4307739883091873325
                      response_count_yes: 3975570199551551640
                      start_time: "2021-01-01T10:00:00Z"
                      status: cancelled
                      title: Assumenda odio magni distinctio.
                    - description: Eum officia sit ea corrupti quod id.
                      duration: 6686663904938234771
                      occurrence_id: "1640995200"
                      recurrence:
                        end_date_time: "1981-02-02T01:43:55Z"
                        end_times: 8199560235341196495
                        monthly_day: 13
                        monthly_week: 1
                        monthly_week_day: 2
                        repeat_interval: 5655536632936577016
                        type: 1
                        weekly_days: 1,3,5
                      registrant_count: 2977772628734671047
                      response_count_no: 4307739883091873325
                      response_count_yes: 3975570199551551640
                      start_time: "2021-01-01T10:00:00Z"
                      status: cancelled
                      title: Assumenda odio magni distinctio.
                  organizers:
                    - Nobis repudiandae quia necessitatibus placeat minima.
                    - Qui nihil facilis iusto est voluptates repellendus.
                  platform: Zoom
                  project_uid: 7cad5a8d-19d0-41a4-81a6-043453daf9ee
                  public_link: http://rutherford.info/monserrate
                  recording_enabled: true
                  recurrence:
                    end_date_time: "1981-02-02T01:43:55Z"
                    end_times: 8199560235341196495
                    monthly_day: 13
                    monthly_week: 1
                    monthly_week_day: 2
                    repeat_interval: 5655536632936577016
                    type: 1
                    weekly_days: 1,3,5
                  registrant_count: 981579390153119675
                  registrant_response_accepted_count: 6991596843645530492
                  registrant_response_declined_count: 3458793893147362982
                  restricted: false
                  start_time: "2021-01-01T00:00:00Z"
                  timezone: Fugiat iure.
                  title: Eveniet quia accusamus blanditiis eius cumque eum.
                  transcript_enabled: false
                  uid: 7cad5a8d-19d0-41a4-81a6-043453daf9ee
                  updated_at: "2021-01-01T00:00:00Z"
                  visibility: private
                  youtube_upload_enabled: false
                  zoom_config:
                    ai_companion_enabled: false
                    ai_summary_require_approval: true
                    meeting_id: "1234567890"
                    passcode: "147258"
        required:
            - meetings
    MeetingServiceGetPastMeetingParticipantResponseBody:
        title: MeetingServiceGetPastMeetingParticipantResponseBody
        $ref: '#/definitions/PastMeetingParticipant'
    MeetingServiceGetPastMeetingParticipantsResponseBody:
        title: MeetingServiceGetPastMeetingParticipantsResponseBody
        type: object
        properties:
            participants:
                type: array
                items:
                    $ref: '#/definitions/PastMeetingParticipant'
                description: Past meeting participants
                example:
                    - avatar_url: https://example.com/avatar.jpg
                      created_at: "2021-01-01T00:00:00Z"
                      email: user@example.com
                      first_name: John
                      host: true
                      is_attended: true
                      is_invited: true
                      job_title: Software Engineer
                      last_name: Doe
                      meeting_uid: 7cad5a8d-19d0-41a4-81a6-043453daf9ee
                      org_is_member: false
                      org_is_project_member: true
                      org_name: Iste non sed laudantium velit aliquam.
                      past_meeting_uid: 7cad5a8d-19d0-41a4-81a6-043453daf9ee
                      uid: 7cad5a8d-19d0-41a4-81a6-043453daf9ee
                      updated_at: "2021-01-01T00:00:00Z"
                      username: Pariatur excepturi nulla quia.
                    - avatar_url: https://example.com/avatar.jpg
                      created_at: "2021-01-01T00:00:00Z"
                      email: user@example.com
                      first_name: John
                      host: true
                      is_attended: true
                      is_invited: true
                      job_title: Software Engineer
                      last_name: Doe
                      meeting_uid: 7cad5a8d-19d0-41a4-81a6-043453daf9ee
                      org_is_member: false
                      org_is_project_member: true
                      org_name: Iste non sed laudantium velit aliquam.
                      past_meeting_uid: 7cad5a8d-19d0-41a4-81a6-043453daf9ee
                      uid: 7cad5a8d-19d0-41a4-81a6-043453daf9ee
                      updated_at: "2021-01-01T00:00:00Z"
                      username: Pariatur excepturi nulla quia.
        example:
            participants:
                - avatar_url: https://example.com/avatar.jpg
                  created_at: "2021-01-01T00:00:00Z"
                  email: user@example.com
                  first_name: John
                  host: true
                  is_attended: true
                  is_invited: true
                  job_title: Software Engineer
                  last_name: Doe
                  meeting_uid: 7cad5a8d-19d0-41a4-81a6-043453daf9ee
                  org_is_member: false
                  org_is_project_member: true
                  org_name: Iste non sed laudantium velit aliquam.
                  past_meeting_uid: 7cad5a8d-19d0-41a4-81a6-043453daf9ee
                  uid: 7cad5a8d-19d0-41a4-81a6-043453daf9ee
                  updated_at: "2021-01-01T00:00:00Z"
                  username: Pariatur excepturi nulla quia.
                - avatar_url: https://example.com/avatar.jpg
                  created_at: "2021-01-01T00:00:00Z"
                  email: user@example.com
                  first_name: John
                  host: true
                  is_attended: true
                  is_invited: true
                  job_title: Software Engineer
                  last_name: Doe
                  meeting_uid: 7cad5a8d-19d0-41a4-81a6-043453daf9ee
                  org_is_member: false
                  org_is_project_member: true
                  org_name: Iste non sed laudantium velit aliquam.
                  past_meeting_uid: 7cad5a8d-19d0-41a4-81a6-043453daf9ee
                  uid: 7cad5a8d-19d0-41a4-81a6-043453daf9ee
                  updated_at: "2021-01-01T00:00:00Z"
                  username: Pariatur excepturi nulla quia.
                - avatar_url: https://example.com/avatar.jpg
                  created_at: "2021-01-01T00:00:00Z"
                  email: user@example.com
                  first_name: John
                  host: true
                  is_attended: true
                  is_invited: true
                  job_title: Software Engineer
                  last_name: Doe
                  meeting_uid: 7cad5a8d-19d0-41a4-81a6-043453daf9ee
                  org_is_member: false
                  org_is_project_member: true
                  org_name: Iste non sed laudantium velit aliquam.
                  past_meeting_uid: 7cad5a8d-19d0-41a4-81a6-043453daf9ee
                  uid: 7cad5a8d-19d0-41a4-81a6-043453daf9ee
                  updated_at: "2021-01-01T00:00:00Z"
                  username: Pariatur excepturi nulla quia.
        required:
            - participants
    MeetingServiceGetPastMeetingResponseBody:
        title: MeetingServiceGetPastMeetingResponseBody
        $ref: '#/definitions/PastMeeting'
    MeetingServiceGetPastMeetingsResponseBody:
        title: MeetingServiceGetPastMeetingsResponseBody
        type: object
        properties:
            past_meetings:
                type: array
                items:
                    $ref: '#/definitions/PastMeeting'
                description: Past meetings found
                example:
                    - artifact_visibility: meeting_participants
                      committees:
                        - allowed_voting_statuses:
                            - Aliquid voluptas quia et.
                            - Quas eaque et.
                            - Nesciunt officiis vel suscipit ipsum.
                            - Officia nihil voluptatem sunt.
                          uid: Atque laudantium deleniti et.
                        - allowed_voting_statuses:
                            - Aliquid voluptas quia et.
                            - Quas eaque et.
                            - Nesciunt officiis vel suscipit ipsum.
                            - Officia nihil voluptatem sunt.
                          uid: Atque laudantium deleniti et.
                        - allowed_voting_statuses:
                            - Aliquid voluptas quia et.
                            - Quas eaque et.
                            - Nesciunt officiis vel suscipit ipsum.
                            - Officia nihil voluptatem sunt.
                          uid: Atque laudantium deleniti et.
                        - allowed_voting_statuses:
                            - Aliquid voluptas quia et.
                            - Quas eaque et.
                            - Nesciunt officiis vel suscipit ipsum.
                            - Officia nihil voluptatem sunt.
                          uid: Atque laudantium deleniti et.
                      created_at: "2021-01-01T00:00:00Z"
                      description: Expedita quis ipsum aut consequatur.
                      duration: 591
                      early_join_time_minutes: 34
                      meeting_type: Other
                      meeting_uid: 7cad5a8d-19d0-41a4-81a6-043453daf9ee
                      occurrence_id: "1640995200"
                      platform: Zoom
                      platform_meeting_id: "1234567890"
                      project_uid: 7cad5a8d-19d0-41a4-81a6-043453daf9ee
                      public_link: http://faybergstrom.net/zella_lind
                      recording_enabled: true
                      recurrence:
                        end_date_time: "1981-02-02T01:43:55Z"
                        end_times: 8199560235341196495
                        monthly_day: 13
                        monthly_week: 1
                        monthly_week_day: 2
                        repeat_interval: 5655536632936577016
                        type: 1
                        weekly_days: 1,3,5
                      restricted: true
                      scheduled_end_time: "2021-01-01T11:00:00Z"
                      scheduled_start_time: "2021-01-01T10:00:00Z"
                      sessions:
                        - end_time: "2021-01-01T11:00:00Z"
                          start_time: "2021-01-01T10:00:00Z"
                          uid: 7cad5a8d-19d0-41a4-81a6-043453daf9ee
                        - end_time: "2021-01-01T11:00:00Z"
                          start_time: "2021-01-01T10:00:00Z"
                          uid: 7cad5a8d-19d0-41a4-81a6-043453daf9ee
                      timezone: Assumenda laboriosam fugit doloremque.
                      title: Corrupti nemo iure perferendis voluptas ut.
                      transcript_enabled: true
                      uid: 7cad5a8d-19d0-41a4-81a6-043453daf9ee
                      updated_at: "2021-01-01T00:00:00Z"
                      visibility: private
                      youtube_upload_enabled: true
                      zoom_config:
                        ai_companion_enabled: false
                        ai_summary_require_approval: true
                        meeting_id: "1234567890"
                        passcode: "147258"
                    - artifact_visibility: meeting_participants
                      committees:
                        - allowed_voting_statuses:
                            - Aliquid voluptas quia et.
                            - Quas eaque et.
                            - Nesciunt officiis vel suscipit ipsum.
                            - Officia nihil voluptatem sunt.
                          uid: Atque laudantium deleniti et.
                        - allowed_voting_statuses:
                            - Aliquid voluptas quia et.
                            - Quas eaque et.
                            - Nesciunt officiis vel suscipit ipsum.
                            - Officia nihil voluptatem sunt.
                          uid: Atque laudantium deleniti et.
                        - allowed_voting_statuses:
                            - Aliquid voluptas quia et.
                            - Quas eaque et.
                            - Nesciunt officiis vel suscipit ipsum.
                            - Officia nihil voluptatem sunt.
                          uid: Atque laudantium deleniti et.
                        - allowed_voting_statuses:
                            - Aliquid voluptas quia et.
                            - Quas eaque et.
                            - Nesciunt officiis vel suscipit ipsum.
                            - Officia nihil voluptatem sunt.
                          uid: Atque laudantium deleniti et.
                      created_at: "2021-01-01T00:00:00Z"
                      description: Expedita quis ipsum aut consequatur.
                      duration: 591
                      early_join_time_minutes: 34
                      meeting_type: Other
                      meeting_uid: 7cad5a8d-19d0-41a4-81a6-043453daf9ee
                      occurrence_id: "1640995200"
                      platform: Zoom
                      platform_meeting_id: "1234567890"
                      project_uid: 7cad5a8d-19d0-41a4-81a6-043453daf9ee
                      public_link: http://faybergstrom.net/zella_lind
                      recording_enabled: true
                      recurrence:
                        end_date_time: "1981-02-02T01:43:55Z"
                        end_times: 8199560235341196495
                        monthly_day: 13
                        monthly_week: 1
                        monthly_week_day: 2
                        repeat_interval: 5655536632936577016
                        type: 1
                        weekly_days: 1,3,5
                      restricted: true
                      scheduled_end_time: "2021-01-01T11:00:00Z"
                      scheduled_start_time: "2021-01-01T10:00:00Z"
                      sessions:
                        - end_time: "2021-01-01T11:00:00Z"
                          start_time: "2021-01-01T10:00:00Z"
                          uid: 7cad5a8d-19d0-41a4-81a6-043453daf9ee
                        - end_time: "2021-01-01T11:00:00Z"
                          start_time: "2021-01-01T10:00:00Z"
                          uid: 7cad5a8d-19d0-41a4-81a6-043453daf9ee
                      timezone: Assumenda laboriosam fugit doloremque.
                      title: Corrupti nemo iure perferendis voluptas ut.
                      transcript_enabled: true
                      uid: 7cad5a8d-19d0-41a4-81a6-043453daf9ee
                      updated_at: "2021-01-01T00:00:00Z"
                      visibility: private
                      youtube_upload_enabled: true
                      zoom_config:
                        ai_companion_enabled: false
                        ai_summary_require_approval: true
                        meeting_id: "1234567890"
                        passcode: "147258"
                    - artifact_visibility: meeting_participants
                      committees:
                        - allowed_voting_statuses:
                            - Aliquid voluptas quia et.
                            - Quas eaque et.
                            - Nesciunt officiis vel suscipit ipsum.
                            - Officia nihil voluptatem sunt.
                          uid: Atque laudantium deleniti et.
                        - allowed_voting_statuses:
                            - Aliquid voluptas quia et.
                            - Quas eaque et.
                            - Nesciunt officiis vel suscipit ipsum.
                            - Officia nihil voluptatem sunt.
                          uid: Atque laudantium deleniti et.
                        - allowed_voting_statuses:
                            - Aliquid voluptas quia et.
                            - Quas eaque et.
                            - Nesciunt officiis vel suscipit ipsum.
                            - Officia nihil voluptatem sunt.
                          uid: Atque laudantium deleniti et.
                        - allowed_voting_statuses:
                            - Aliquid voluptas quia et.
                            - Quas eaque et.
                            - Nesciunt officiis vel suscipit ipsum.
                            - Officia nihil voluptatem sunt.
                          uid: Atque laudantium deleniti et.
                      created_at: "2021-01-01T00:00:00Z"
                      description: Expedita quis ipsum aut consequatur.
                      duration: 591
                      early_join_time_minutes: 34
                      meeting_type: Other
                      meeting_uid: 7cad5a8d-19d0-41a4-81a6-043453daf9ee
                      occurrence_id: "1640995200"
                      platform: Zoom
                      platform_meeting_id: "1234567890"
                      project_uid: 7cad5a8d-19d0-41a4-81a6-043453daf9ee
                      public_link: http://faybergstrom.net/zella_lind
                      recording_enabled: true
                      recurrence:
                        end_date_time: "1981-02-02T01:43:55Z"
                        end_times: 8199560235341196495
                        monthly_day: 13
                        monthly_week: 1
                        monthly_week_day: 2
                        repeat_interval: 5655536632936577016
                        type: 1
                        weekly_days: 1,3,5
                      restricted: true
                      scheduled_end_time: "2021-01-01T11:00:00Z"
                      scheduled_start_time: "2021-01-01T10:00:00Z"
                      sessions:
                        - end_time: "2021-01-01T11:00:00Z"
                          start_time: "2021-01-01T10:00:00Z"
                          uid: 7cad5a8d-19d0-41a4-81a6-043453daf9ee
                        - end_time: "2021-01-01T11:00:00Z"
                          start_time: "2021-01-01T10:00:00Z"
                          uid: 7cad5a8d-19d0-41a4-81a6-043453daf9ee
                      timezone: Assumenda laboriosam fugit doloremque.
                      title: Corrupti nemo iure perferendis voluptas ut.
                      transcript_enabled: true
                      uid: 7cad5a8d-19d0-41a4-81a6-043453daf9ee
                      updated_at: "2021-01-01T00:00:00Z"
                      visibility: private
                      youtube_upload_enabled: true
                      zoom_config:
                        ai_companion_enabled: false
                        ai_summary_require_approval: true
                        meeting_id: "1234567890"
                        passcode: "147258"
                    - artifact_visibility: meeting_participants
                      committees:
                        - allowed_voting_statuses:
                            - Aliquid voluptas quia et.
                            - Quas eaque et.
                            - Nesciunt officiis vel suscipit ipsum.
                            - Officia nihil voluptatem sunt.
                          uid: Atque laudantium deleniti et.
                        - allowed_voting_statuses:
                            - Aliquid voluptas quia et.
                            - Quas eaque et.
                            - Nesciunt officiis vel suscipit ipsum.
                            - Officia nihil voluptatem sunt.
                          uid: Atque laudantium deleniti et.
                        - allowed_voting_statuses:
                            - Aliquid voluptas quia et.
                            - Quas eaque et.
                            - Nesciunt officiis vel suscipit ipsum.
                            - Officia nihil voluptatem sunt.
                          uid: Atque laudantium deleniti et.
                        - allowed_voting_statuses:
                            - Aliquid voluptas quia et.
                            - Quas eaque et.
                            - Nesciunt officiis vel suscipit ipsum.
                            - Officia nihil voluptatem sunt.
                          uid: Atque laudantium deleniti et.
                      created_at: "2021-01-01T00:00:00Z"
                      description: Expedita quis ipsum aut consequatur.
                      duration: 591
                      early_join_time_minutes: 34
                      meeting_type: Other
                      meeting_uid: 7cad5a8d-19d0-41a4-81a6-043453daf9ee
                      occurrence_id: "1640995200"
                      platform: Zoom
                      platform_meeting_id: "1234567890"
                      project_uid: 7cad5a8d-19d0-41a4-81a6-043453daf9ee
                      public_link: http://faybergstrom.net/zella_lind
                      recording_enabled: true
                      recurrence:
                        end_date_time: "1981-02-02T01:43:55Z"
                        end_times: 8199560235341196495
                        monthly_day: 13
                        monthly_week: 1
                        monthly_week_day: 2
                        repeat_interval: 5655536632936577016
                        type: 1
                        weekly_days: 1,3,5
                      restricted: true
                      scheduled_end_time: "2021-01-01T11:00:00Z"
                      scheduled_start_time: "2021-01-01T10:00:00Z"
                      sessions:
                        - end_time: "2021-01-01T11:00:00Z"
                          start_time: "2021-01-01T10:00:00Z"
                          uid: 7cad5a8d-19d0-41a4-81a6-043453daf9ee
                        - end_time: "2021-01-01T11:00:00Z"
                          start_time: "2021-01-01T10:00:00Z"
                          uid: 7cad5a8d-19d0-41a4-81a6-043453daf9ee
                      timezone: Assumenda laboriosam fugit doloremque.
                      title: Corrupti nemo iure perferendis voluptas ut.
                      transcript_enabled: true
                      uid: 7cad5a8d-19d0-41a4-81a6-043453daf9ee
                      updated_at: "2021-01-01T00:00:00Z"
                      visibility: private
                      youtube_upload_enabled: true
                      zoom_config:
                        ai_companion_enabled: false
                        ai_summary_require_approval: true
                        meeting_id: "1234567890"
                        passcode: "147258"
        example:
            past_meetings:
                - artifact_visibility: meeting_participants
                  committees:
                    - allowed_voting_statuses:
                        - Aliquid voluptas quia et.
                        - Quas eaque et.
                        - Nesciunt officiis vel suscipit ipsum.
                        - Officia nihil voluptatem sunt.
                      uid: Atque laudantium deleniti et.
                    - allowed_voting_statuses:
                        - Aliquid voluptas quia et.
                        - Quas eaque et.
                        - Nesciunt officiis vel suscipit ipsum.
                        - Officia nihil voluptatem sunt.
                      uid: Atque laudantium deleniti et.
                    - allowed_voting_statuses:
                        - Aliquid voluptas quia et.
                        - Quas eaque et.
                        - Nesciunt officiis vel suscipit ipsum.
                        - Officia nihil voluptatem sunt.
                      uid: Atque laudantium deleniti et.
                    - allowed_voting_statuses:
                        - Aliquid voluptas quia et.
                        - Quas eaque et.
                        - Nesciunt officiis vel suscipit ipsum.
                        - Officia nihil voluptatem sunt.
                      uid: Atque laudantium deleniti et.
                  created_at: "2021-01-01T00:00:00Z"
                  description: Expedita quis ipsum aut consequatur.
                  duration: 591
                  early_join_time_minutes: 34
                  meeting_type: Other
                  meeting_uid: 7cad5a8d-19d0-41a4-81a6-043453daf9ee
                  occurrence_id: "1640995200"
                  platform: Zoom
                  platform_meeting_id: "1234567890"
                  project_uid: 7cad5a8d-19d0-41a4-81a6-043453daf9ee
                  public_link: http://faybergstrom.net/zella_lind
                  recording_enabled: true
                  recurrence:
                    end_date_time: "1981-02-02T01:43:55Z"
                    end_times: 8199560235341196495
                    monthly_day: 13
                    monthly_week: 1
                    monthly_week_day: 2
                    repeat_interval: 5655536632936577016
                    type: 1
                    weekly_days: 1,3,5
                  restricted: true
                  scheduled_end_time: "2021-01-01T11:00:00Z"
                  scheduled_start_time: "2021-01-01T10:00:00Z"
                  sessions:
                    - end_time: "2021-01-01T11:00:00Z"
                      start_time: "2021-01-01T10:00:00Z"
                      uid: 7cad5a8d-19d0-41a4-81a6-043453daf9ee
                    - end_time: "2021-01-01T11:00:00Z"
                      start_time: "2021-01-01T10:00:00Z"
                      uid: 7cad5a8d-19d0-41a4-81a6-043453daf9ee
                  timezone: Assumenda laboriosam fugit doloremque.
                  title: Corrupti nemo iure perferendis voluptas ut.
                  transcript_enabled: true
                  uid: 7cad5a8d-19d0-41a4-81a6-043453daf9ee
                  updated_at: "2021-01-01T00:00:00Z"
                  visibility: private
                  youtube_upload_enabled: true
                  zoom_config:
                    ai_companion_enabled: false
                    ai_summary_require_approval: true
                    meeting_id: "1234567890"
                    passcode: "147258"
                - artifact_visibility: meeting_participants
                  committees:
                    - allowed_voting_statuses:
                        - Aliquid voluptas quia et.
                        - Quas eaque et.
                        - Nesciunt officiis vel suscipit ipsum.
                        - Officia nihil voluptatem sunt.
                      uid: Atque laudantium deleniti et.
                    - allowed_voting_statuses:
                        - Aliquid voluptas quia et.
                        - Quas eaque et.
                        - Nesciunt officiis vel suscipit ipsum.
                        - Officia nihil voluptatem sunt.
                      uid: Atque laudantium deleniti et.
                    - allowed_voting_statuses:
                        - Aliquid voluptas quia et.
                        - Quas eaque et.
                        - Nesciunt officiis vel suscipit ipsum.
                        - Officia nihil voluptatem sunt.
                      uid: Atque laudantium deleniti et.
                    - allowed_voting_statuses:
                        - Aliquid voluptas quia et.
                        - Quas eaque et.
                        - Nesciunt officiis vel suscipit ipsum.
                        - Officia nihil voluptatem sunt.
                      uid: Atque laudantium deleniti et.
                  created_at: "2021-01-01T00:00:00Z"
                  description: Expedita quis ipsum aut consequatur.
                  duration: 591
                  early_join_time_minutes: 34
                  meeting_type: Other
                  meeting_uid: 7cad5a8d-19d0-41a4-81a6-043453daf9ee
                  occurrence_id: "1640995200"
                  platform: Zoom
                  platform_meeting_id: "1234567890"
                  project_uid: 7cad5a8d-19d0-41a4-81a6-043453daf9ee
                  public_link: http://faybergstrom.net/zella_lind
                  recording_enabled: true
                  recurrence:
                    end_date_time: "1981-02-02T01:43:55Z"
                    end_times: 8199560235341196495
                    monthly_day: 13
                    monthly_week: 1
                    monthly_week_day: 2
                    repeat_interval: 5655536632936577016
                    type: 1
                    weekly_days: 1,3,5
                  restricted: true
                  scheduled_end_time: "2021-01-01T11:00:00Z"
                  scheduled_start_time: "2021-01-01T10:00:00Z"
                  sessions:
                    - end_time: "2021-01-01T11:00:00Z"
                      start_time: "2021-01-01T10:00:00Z"
                      uid: 7cad5a8d-19d0-41a4-81a6-043453daf9ee
                    - end_time: "2021-01-01T11:00:00Z"
                      start_time: "2021-01-01T10:00:00Z"
                      uid: 7cad5a8d-19d0-41a4-81a6-043453daf9ee
                  timezone: Assumenda laboriosam fugit doloremque.
                  title: Corrupti nemo iure perferendis voluptas ut.
                  transcript_enabled: true
                  uid: 7cad5a8d-19d0-41a4-81a6-043453daf9ee
                  updated_at: "2021-01-01T00:00:00Z"
                  visibility: private
                  youtube_upload_enabled: true
                  zoom_config:
                    ai_companion_enabled: false
                    ai_summary_require_approval: true
                    meeting_id: "1234567890"
                    passcode: "147258"
                - artifact_visibility: meeting_participants
                  committees:
                    - allowed_voting_statuses:
                        - Aliquid voluptas quia et.
                        - Quas eaque et.
                        - Nesciunt officiis vel suscipit ipsum.
                        - Officia nihil voluptatem sunt.
                      uid: Atque laudantium deleniti et.
                    - allowed_voting_statuses:
                        - Aliquid voluptas quia et.
                        - Quas eaque et.
                        - Nesciunt officiis vel suscipit ipsum.
                        - Officia nihil voluptatem sunt.
                      uid: Atque laudantium deleniti et.
                    - allowed_voting_statuses:
                        - Aliquid voluptas quia et.
                        - Quas eaque et.
                        - Nesciunt officiis vel suscipit ipsum.
                        - Officia nihil voluptatem sunt.
                      uid: Atque laudantium deleniti et.
                    - allowed_voting_statuses:
                        - Aliquid voluptas quia et.
                        - Quas eaque et.
                        - Nesciunt officiis vel suscipit ipsum.
                        - Officia nihil voluptatem sunt.
                      uid: Atque laudantium deleniti et.
                  created_at: "2021-01-01T00:00:00Z"
                  description: Expedita quis ipsum aut consequatur.
                  duration: 591
                  early_join_time_minutes: 34
                  meeting_type: Other
                  meeting_uid: 7cad5a8d-19d0-41a4-81a6-043453daf9ee
                  occurrence_id: "1640995200"
                  platform: Zoom
                  platform_meeting_id: "1234567890"
                  project_uid: 7cad5a8d-19d0-41a4-81a6-043453daf9ee
                  public_link: http://faybergstrom.net/zella_lind
                  recording_enabled: true
                  recurrence:
                    end_date_time: "1981-02-02T01:43:55Z"
                    end_times: 8199560235341196495
                    monthly_day: 13
                    monthly_week: 1
                    monthly_week_day: 2
                    repeat_interval: 5655536632936577016
                    type: 1
                    weekly_days: 1,3,5
                  restricted: true
                  scheduled_end_time: "2021-01-01T11:00:00Z"
                  scheduled_start_time: "2021-01-01T10:00:00Z"
                  sessions:
                    - end_time: "2021-01-01T11:00:00Z"
                      start_time: "2021-01-01T10:00:00Z"
                      uid: 7cad5a8d-19d0-41a4-81a6-043453daf9ee
                    - end_time: "2021-01-01T11:00:00Z"
                      start_time: "2021-01-01T10:00:00Z"
                      uid: 7cad5a8d-19d0-41a4-81a6-043453daf9ee
                  timezone: Assumenda laboriosam fugit doloremque.
                  title: Corrupti nemo iure perferendis voluptas ut.
                  transcript_enabled: true
                  uid: 7cad5a8d-19d0-41a4-81a6-043453daf9ee
                  updated_at: "2021-01-01T00:00:00Z"
                  visibility: private
                  youtube_upload_enabled: true
                  zoom_config:
                    ai_companion_enabled: false
                    ai_summary_require_approval: true
                    meeting_id: "1234567890"
                    passcode: "147258"
                - artifact_visibility: meeting_participants
                  committees:
                    - allowed_voting_statuses:
                        - Aliquid voluptas quia et.
                        - Quas eaque et.
                        - Nesciunt officiis vel suscipit ipsum.
                        - Officia nihil voluptatem sunt.
                      uid: Atque laudantium deleniti et.
                    - allowed_voting_statuses:
                        - Aliquid voluptas quia et.
                        - Quas eaque et.
                        - Nesciunt officiis vel suscipit ipsum.
                        - Officia nihil voluptatem sunt.
                      uid: Atque laudantium deleniti et.
                    - allowed_voting_statuses:
                        - Aliquid voluptas quia et.
                        - Quas eaque et.
                        - Nesciunt officiis vel suscipit ipsum.
                        - Officia nihil voluptatem sunt.
                      uid: Atque laudantium deleniti et.
                    - allowed_voting_statuses:
                        - Aliquid voluptas quia et.
                        - Quas eaque et.
                        - Nesciunt officiis vel suscipit ipsum.
                        - Officia nihil voluptatem sunt.
                      uid: Atque laudantium deleniti et.
                  created_at: "2021-01-01T00:00:00Z"
                  description: Expedita quis ipsum aut consequatur.
                  duration: 591
                  early_join_time_minutes: 34
                  meeting_type: Other
                  meeting_uid: 7cad5a8d-19d0-41a4-81a6-043453daf9ee
                  occurrence_id: "1640995200"
                  platform: Zoom
                  platform_meeting_id: "1234567890"
                  project_uid: 7cad5a8d-19d0-41a4-81a6-043453daf9ee
                  public_link: http://faybergstrom.net/zella_lind
                  recording_enabled: true
                  recurrence:
                    end_date_time: "1981-02-02T01:43:55Z"
                    end_times: 8199560235341196495
                    monthly_day: 13
                    monthly_week: 1
                    monthly_week_day: 2
                    repeat_interval: 5655536632936577016
                    type: 1
                    weekly_days: 1,3,5
                  restricted: true
                  scheduled_end_time: "2021-01-01T11:00:00Z"
                  scheduled_start_time: "2021-01-01T10:00:00Z"
                  sessions:
                    - end_time: "2021-01-01T11:00:00Z"
                      start_time: "2021-01-01T10:00:00Z"
                      uid: 7cad5a8d-19d0-41a4-81a6-043453daf9ee
                    - end_time: "2021-01-01T11:00:00Z"
                      start_time: "2021-01-01T10:00:00Z"
                      uid: 7cad5a8d-19d0-41a4-81a6-043453daf9ee
                  timezone: Assumenda laboriosam fugit doloremque.
                  title: Corrupti nemo iure perferendis voluptas ut.
                  transcript_enabled: true
                  uid: 7cad5a8d-19d0-41a4-81a6-043453daf9ee
                  updated_at: "2021-01-01T00:00:00Z"
                  visibility: private
                  youtube_upload_enabled: true
                  zoom_config:
                    ai_companion_enabled: false
                    ai_summary_require_approval: true
                    meeting_id: "1234567890"
                    passcode: "147258"
        required:
            - past_meetings
    MeetingServiceUpdateMeetingBaseRequestBody:
        title: MeetingServiceUpdateMeetingBaseRequestBody
        type: object
        properties:
            artifact_visibility:
                type: string
                description: The visibility of artifacts to users (e.g. public, only for registrants, only for hosts)
                example: meeting_participants
                enum:
                    - meeting_hosts
                    - meeting_participants
                    - public
            committees:
                type: array
                items:
                    $ref: '#/definitions/Committee'
                description: The committees associated with the meeting
                example:
                    - allowed_voting_statuses:
                        - Doloremque et.
                        - Vel voluptates consequatur numquam.
                      uid: Aspernatur enim doloremque sunt et et aut.
                    - allowed_voting_statuses:
                        - Doloremque et.
                        - Vel voluptates consequatur numquam.
                      uid: Aspernatur enim doloremque sunt et et aut.
            description:
                type: string
                description: The description of the meeting
                example: Maiores aut accusantium.
            duration:
                type: integer
                description: The duration of the meeting in minutes
                example: 150
                format: int64
                minimum: 0
                maximum: 600
            early_join_time_minutes:
                type: integer
                description: The number of minutes that users are allowed to join the meeting early without being kicked out
                example: 54
                format: int64
                minimum: 10
                maximum: 60
            meeting_type:
                type: string
                description: The type of meeting. This is usually dependent on the committee(s) associated with the meeting
                example: Technical
                enum:
                    - Board
                    - Maintainers
                    - Marketing
                    - Technical
                    - Legal
                    - Other
                    - None
            platform:
                type: string
                description: The platform name of where the meeting is hosted
                example: Zoom
                enum:
                    - Zoom
            project_uid:
                type: string
                description: The UID of the LF project
                example: 7cad5a8d-19d0-41a4-81a6-043453daf9ee
                format: uuid
            recording_enabled:
                type: boolean
                description: Whether recording is enabled for the meeting
                example: true
            recurrence:
                $ref: '#/definitions/Recurrence'
            restricted:
                type: boolean
                description: The restrictedness of joining the meeting (i.e. is the meeting restricted to only invited users or anyone?)
                example: false
            start_time:
                type: string
                description: The start time of the meeting in RFC3339 format
                example: "2021-01-01T00:00:00Z"
                format: date-time
            timezone:
                type: string
                description: The timezone of the meeting (e.g. 'America/New_York')
                example: Minima cum eum et ratione.
            title:
                type: string
                description: The title of the meeting
                example: Non quibusdam.
            transcript_enabled:
                type: boolean
                description: Whether transcription is enabled for the meeting
                example: false
            visibility:
                type: string
                description: The visibility of the meeting's existence to other users
                example: public
                enum:
                    - public
                    - private
            youtube_upload_enabled:
                type: boolean
                description: Whether automatic youtube uploading is enabled for the meeting
                example: true
            zoom_config:
                $ref: '#/definitions/ZoomConfigPost'
        example:
            artifact_visibility: meeting_participants
            committees:
                - allowed_voting_statuses:
                    - Doloremque et.
                    - Vel voluptates consequatur numquam.
                  uid: Aspernatur enim doloremque sunt et et aut.
                - allowed_voting_statuses:
                    - Doloremque et.
                    - Vel voluptates consequatur numquam.
                  uid: Aspernatur enim doloremque sunt et et aut.
                - allowed_voting_statuses:
                    - Doloremque et.
                    - Vel voluptates consequatur numquam.
                  uid: Aspernatur enim doloremque sunt et et aut.
                - allowed_voting_statuses:
                    - Doloremque et.
                    - Vel voluptates consequatur numquam.
                  uid: Aspernatur enim doloremque sunt et et aut.
            description: Dolor et doloribus iusto error dolores impedit.
            duration: 278
            early_join_time_minutes: 40
            meeting_type: Board
            platform: Zoom
            project_uid: 7cad5a8d-19d0-41a4-81a6-043453daf9ee
            recording_enabled: false
            recurrence:
                end_date_time: "1972-01-29T09:24:35Z"
                end_times: 2368020361800503641
                monthly_day: 24
                monthly_week: -1
                monthly_week_day: 6
                repeat_interval: 4711238312625320147
                type: 1
                weekly_days: 1,3,5
            restricted: true
            start_time: "2021-01-01T00:00:00Z"
            timezone: Quia voluptatem illum quia non consequatur omnis.
            title: Alias est dicta et culpa id amet.
            transcript_enabled: true
            visibility: public
            youtube_upload_enabled: false
            zoom_config:
                ai_companion_enabled: false
                ai_summary_require_approval: true
        required:
            - project_uid
            - start_time
            - duration
            - timezone
            - title
            - description
    MeetingServiceUpdateMeetingRegistrantRequestBody:
        title: MeetingServiceUpdateMeetingRegistrantRequestBody
        type: object
        properties:
            avatar_url:
                type: string
                description: User's avatar URL
                example: https://example.com/avatar.jpg
                format: uri
            email:
                type: string
                description: User's email address
                example: user@example.com
                format: email
            first_name:
                type: string
                description: User's first name
                example: John
                minLength: 1
                maxLength: 100
            host:
                type: boolean
                description: If user should have access as a meeting host
                example: true
            job_title:
                type: string
                description: User's job title
                example: Software Engineer
            last_name:
                type: string
                description: User's last name
                example: Doe
                minLength: 1
                maxLength: 100
            occurrence_id:
                type: string
                description: The ID of the specific occurrence the user should be invited to. If blank, user is invited to all occurrences
                example: "1640995200"
                pattern: ^[0-9]*$
            org_name:
                type: string
                description: User's organization
                example: Cumque quia sed aut.
            username:
                type: string
                description: User's LF ID
                example: Quo quos voluptatibus quia veritatis.
        example:
            avatar_url: https://example.com/avatar.jpg
            email: user@example.com
            first_name: John
            host: false
            job_title: Software Engineer
            last_name: Doe
            occurrence_id: "1640995200"
            org_name: Fugit eius eum in quia.
            username: Sed quia illum incidunt asperiores totam qui.
        required:
            - email
            - first_name
            - last_name
    MeetingServiceUpdateMeetingSettingsRequestBody:
        title: MeetingServiceUpdateMeetingSettingsRequestBody
        type: object
        properties:
            organizers:
                type: array
                items:
                    type: string
                    example: Consequatur qui.
                description: The organizers of the meeting. This is a list of LFIDs of the meeting organizers.
                example:
                    - Nisi perspiciatis molestiae ut rerum corrupti.
                    - Vero eaque ut repudiandae.
                    - Assumenda omnis accusamus doloremque enim.
                    - Eum autem velit perspiciatis iusto.
        example:
            organizers:
                - Deserunt dolor recusandae voluptas optio iure sit.
                - Quod facere pariatur perferendis deleniti alias.
                - Est quo quam architecto aut architecto ut.
                - Eos accusamus expedita.
    MeetingServiceUpdatePastMeetingParticipantRequestBody:
        title: MeetingServiceUpdatePastMeetingParticipantRequestBody
        type: object
        properties:
            avatar_url:
                type: string
                description: User's avatar URL
                example: https://example.com/avatar.jpg
                format: uri
            email:
                type: string
                description: User's email address
                example: user@example.com
                format: email
            first_name:
                type: string
                description: User's first name
                example: John
                minLength: 1
                maxLength: 100
            host:
                type: boolean
                description: If user should have access as a meeting host
                example: false
            is_attended:
                type: boolean
                description: Whether the participant attended this past meeting
                example: true
            is_invited:
                type: boolean
                description: Whether the participant was invited to this past meeting
                example: true
            job_title:
                type: string
                description: User's job title
                example: Software Engineer
            last_name:
                type: string
                description: User's last name
                example: Doe
                minLength: 1
                maxLength: 100
            org_name:
                type: string
                description: User's organization
                example: Et qui.
            username:
                type: string
                description: User's LF ID
                example: Dolorem architecto sunt.
        example:
            avatar_url: https://example.com/avatar.jpg
            email: user@example.com
            first_name: John
            host: true
            is_attended: true
            is_invited: true
            job_title: Software Engineer
            last_name: Doe
            org_name: Architecto nihil eum quis culpa eum adipisci.
            username: Enim voluptas excepturi veniam aperiam omnis odio.
        required:
            - email
            - first_name
            - last_name
    MeetingSettings:
        title: MeetingSettings
        type: object
        properties:
            created_at:
                type: string
                description: The date and time the resource was created
                example: "2021-01-01T00:00:00Z"
                format: date-time
            organizers:
                type: array
                items:
                    type: string
                    example: Nesciunt consequatur quia aut consequatur nostrum autem.
                description: The organizers of the meeting. This is a list of LFIDs of the meeting organizers.
                example:
                    - Dolores repudiandae non aut impedit.
                    - Consequatur et consequatur perspiciatis nulla.
            uid:
                type: string
                description: The UID of the meeting
                example: 7cad5a8d-19d0-41a4-81a6-043453daf9ee
                format: uuid
            updated_at:
                type: string
                description: The date and time the resource was last updated
                example: "2021-01-01T00:00:00Z"
                format: date-time
        description: A representation of LF Meeting settings.
        example:
            created_at: "2021-01-01T00:00:00Z"
            organizers:
                - Velit perferendis eos.
                - Provident corporis ut quod et eius.
                - Qui rerum blanditiis aut ullam velit.
                - Accusamus officiis praesentium at omnis suscipit amet.
            uid: 7cad5a8d-19d0-41a4-81a6-043453daf9ee
            updated_at: "2021-01-01T00:00:00Z"
    NotFoundError:
        title: NotFoundError
        type: object
        properties:
            code:
                type: string
                description: HTTP status code
                example: "404"
            message:
                type: string
                description: Error message
                example: The resource was not found.
        description: Resource not found
        example:
            code: "404"
            message: The resource was not found.
        required:
            - code
            - message
    Occurrence:
        title: Occurrence
        type: object
        properties:
            description:
                type: string
                description: Meeting description for this occurrence
                example: Ea vero quaerat quia.
            duration:
                type: integer
                description: Occurrence duration in minutes
                example: 3104863707298498535
                format: int64
            occurrence_id:
                type: string
                description: ID of the occurrence, also the start time in unix time
                example: "1640995200"
            recurrence:
                $ref: '#/definitions/Recurrence'
            registrant_count:
                type: integer
                description: Number of registrants for this meeting occurrence
                example: 7057306773502626641
                format: int64
            response_count_no:
                type: integer
                description: Number of registrants who declined the invite for this occurrence
                example: 40456181920509879
                format: int64
            response_count_yes:
                type: integer
                description: Number of registrants who accepted the invite for this occurrence
                example: 3700494518517760775
                format: int64
            start_time:
                type: string
                description: GMT start time of occurrence
                example: "2021-01-01T10:00:00Z"
                format: date-time
            status:
                type: string
                description: Occurrence status from platform
                example: active
                enum:
                    - active
                    - cancelled
            title:
                type: string
                description: Meeting title for this occurrence
                example: Doloribus ea cumque neque deserunt eos id.
        description: Meeting occurrence object - read-only data from platform API
        example:
            description: Dolorum et molestias ad nam sequi.
            duration: 6816563029425289120
            occurrence_id: "1640995200"
            recurrence:
                end_date_time: "1981-02-02T01:43:55Z"
                end_times: 8199560235341196495
                monthly_day: 13
                monthly_week: 1
                monthly_week_day: 2
                repeat_interval: 5655536632936577016
                type: 1
                weekly_days: 1,3,5
            registrant_count: 6131521288294866009
            response_count_no: 2835645805425341160
            response_count_yes: 2295362127833227255
            start_time: "2021-01-01T10:00:00Z"
            status: cancelled
            title: Magni qui deserunt fugiat perspiciatis eum est.
    PastMeeting:
        title: PastMeeting
        type: object
        properties:
            artifact_visibility:
                type: string
                description: The visibility of artifacts to users (e.g. public, only for registrants, only for hosts)
                example: meeting_participants
                enum:
                    - meeting_hosts
                    - meeting_participants
                    - public
            committees:
                type: array
                items:
                    $ref: '#/definitions/Committee'
                description: The committees associated with the meeting
                example:
                    - allowed_voting_statuses:
                        - Aliquid voluptas quia et.
                        - Quas eaque et.
                        - Nesciunt officiis vel suscipit ipsum.
                        - Officia nihil voluptatem sunt.
                      uid: Atque laudantium deleniti et.
                    - allowed_voting_statuses:
                        - Aliquid voluptas quia et.
                        - Quas eaque et.
                        - Nesciunt officiis vel suscipit ipsum.
                        - Officia nihil voluptatem sunt.
                      uid: Atque laudantium deleniti et.
                    - allowed_voting_statuses:
                        - Aliquid voluptas quia et.
                        - Quas eaque et.
                        - Nesciunt officiis vel suscipit ipsum.
                        - Officia nihil voluptatem sunt.
                      uid: Atque laudantium deleniti et.
                    - allowed_voting_statuses:
                        - Aliquid voluptas quia et.
                        - Quas eaque et.
                        - Nesciunt officiis vel suscipit ipsum.
                        - Officia nihil voluptatem sunt.
                      uid: Atque laudantium deleniti et.
            created_at:
                type: string
                description: The date and time the resource was created
                example: "2021-01-01T00:00:00Z"
                format: date-time
            description:
                type: string
                description: The description of the meeting
                example: Tempore cumque.
            duration:
                type: integer
                description: The duration of the meeting in minutes
                example: 228
                format: int64
                minimum: 0
                maximum: 600
            early_join_time_minutes:
                type: integer
                description: The number of minutes that users are allowed to join the meeting early without being kicked out
                example: 54
                format: int64
                minimum: 10
                maximum: 60
            meeting_type:
                type: string
                description: The type of meeting. This is usually dependent on the committee(s) associated with the meeting
                example: None
                enum:
                    - Board
                    - Maintainers
                    - Marketing
                    - Technical
                    - Legal
                    - Other
                    - None
            meeting_uid:
                type: string
                description: The UID of the original meeting
                example: 7cad5a8d-19d0-41a4-81a6-043453daf9ee
                format: uuid
            occurrence_id:
                type: string
                description: The occurrence ID for recurring meetings
                example: "1640995200"
            platform:
                type: string
                description: The platform name of where the meeting is hosted
                example: Zoom
                enum:
                    - Zoom
            platform_meeting_id:
                type: string
                description: The ID of the meeting in the platform (e.g. Zoom meeting ID)
                example: "1234567890"
            project_uid:
                type: string
                description: The UID of the LF project
                example: 7cad5a8d-19d0-41a4-81a6-043453daf9ee
                format: uuid
            public_link:
                type: string
                description: The public join URL for participants to join the meeting via the LFX platform (e.g. 'https://zoom-lfx.platform.linuxfoundation.org/meeting/12343245463')
                example: http://stroman.org/kaylee
                format: uri
            recording_enabled:
                type: boolean
                description: Whether recording is enabled for the meeting
                example: false
            recurrence:
                $ref: '#/definitions/Recurrence'
            restricted:
                type: boolean
                description: The restrictedness of joining the meeting (i.e. is the meeting restricted to only invited users or anyone?)
                example: true
            scheduled_end_time:
                type: string
                description: The scheduled end time of the past meeting
                example: "2021-01-01T11:00:00Z"
                format: date-time
            scheduled_start_time:
                type: string
                description: The scheduled start time of the past meeting
                example: "2021-01-01T10:00:00Z"
                format: date-time
            sessions:
                type: array
                items:
                    $ref: '#/definitions/Session'
                description: Sessions represent individual start/end periods if a meeting was stopped and restarted
                example:
                    - end_time: "2021-01-01T11:00:00Z"
                      start_time: "2021-01-01T10:00:00Z"
                      uid: 7cad5a8d-19d0-41a4-81a6-043453daf9ee
                    - end_time: "2021-01-01T11:00:00Z"
                      start_time: "2021-01-01T10:00:00Z"
                      uid: 7cad5a8d-19d0-41a4-81a6-043453daf9ee
                    - end_time: "2021-01-01T11:00:00Z"
                      start_time: "2021-01-01T10:00:00Z"
                      uid: 7cad5a8d-19d0-41a4-81a6-043453daf9ee
                    - end_time: "2021-01-01T11:00:00Z"
                      start_time: "2021-01-01T10:00:00Z"
                      uid: 7cad5a8d-19d0-41a4-81a6-043453daf9ee
            timezone:
                type: string
                description: The timezone of the meeting (e.g. 'America/New_York')
                example: Ducimus culpa dolor repellendus cumque ut.
            title:
                type: string
                description: The title of the meeting
                example: Quo veritatis veniam suscipit atque et.
            transcript_enabled:
                type: boolean
                description: Whether transcription is enabled for the meeting
                example: false
            uid:
                type: string
                description: The unique identifier of the past meeting
                example: 7cad5a8d-19d0-41a4-81a6-043453daf9ee
                format: uuid
            updated_at:
                type: string
                description: The date and time the resource was last updated
                example: "2021-01-01T00:00:00Z"
                format: date-time
            visibility:
                type: string
                description: The visibility of the meeting's existence to other users
                example: public
                enum:
                    - public
                    - private
            youtube_upload_enabled:
                type: boolean
                description: Whether automatic youtube uploading is enabled for the meeting
                example: true
            zoom_config:
                $ref: '#/definitions/ZoomConfigFull'
        description: A record of a meeting that has occurred in the past.
        example:
            artifact_visibility: meeting_hosts
            committees:
                - allowed_voting_statuses:
                    - Aliquid voluptas quia et.
                    - Quas eaque et.
                    - Nesciunt officiis vel suscipit ipsum.
                    - Officia nihil voluptatem sunt.
                  uid: Atque laudantium deleniti et.
                - allowed_voting_statuses:
                    - Aliquid voluptas quia et.
                    - Quas eaque et.
                    - Nesciunt officiis vel suscipit ipsum.
                    - Officia nihil voluptatem sunt.
                  uid: Atque laudantium deleniti et.
                - allowed_voting_statuses:
                    - Aliquid voluptas quia et.
                    - Quas eaque et.
                    - Nesciunt officiis vel suscipit ipsum.
                    - Officia nihil voluptatem sunt.
                  uid: Atque laudantium deleniti et.
            created_at: "2021-01-01T00:00:00Z"
            description: Sed qui vel fugiat est.
            duration: 302
            early_join_time_minutes: 42
            meeting_type: Legal
            meeting_uid: 7cad5a8d-19d0-41a4-81a6-043453daf9ee
            occurrence_id: "1640995200"
            platform: Zoom
            platform_meeting_id: "1234567890"
            project_uid: 7cad5a8d-19d0-41a4-81a6-043453daf9ee
            public_link: http://haley.info/vincent
            recording_enabled: true
            recurrence:
                end_date_time: "1981-02-02T01:43:55Z"
                end_times: 8199560235341196495
                monthly_day: 13
                monthly_week: 1
                monthly_week_day: 2
                repeat_interval: 5655536632936577016
                type: 1
                weekly_days: 1,3,5
            restricted: false
            scheduled_end_time: "2021-01-01T11:00:00Z"
            scheduled_start_time: "2021-01-01T10:00:00Z"
            sessions:
                - end_time: "2021-01-01T11:00:00Z"
                  start_time: "2021-01-01T10:00:00Z"
                  uid: 7cad5a8d-19d0-41a4-81a6-043453daf9ee
                - end_time: "2021-01-01T11:00:00Z"
                  start_time: "2021-01-01T10:00:00Z"
                  uid: 7cad5a8d-19d0-41a4-81a6-043453daf9ee
                - end_time: "2021-01-01T11:00:00Z"
                  start_time: "2021-01-01T10:00:00Z"
                  uid: 7cad5a8d-19d0-41a4-81a6-043453daf9ee
            timezone: Voluptate modi corporis.
            title: Excepturi rerum.
            transcript_enabled: true
            uid: 7cad5a8d-19d0-41a4-81a6-043453daf9ee
            updated_at: "2021-01-01T00:00:00Z"
            visibility: private
            youtube_upload_enabled: false
            zoom_config:
                ai_companion_enabled: false
                ai_summary_require_approval: true
                meeting_id: "1234567890"
                passcode: "147258"
    PastMeetingParticipant:
        title: PastMeetingParticipant
        type: object
        properties:
            avatar_url:
                type: string
                description: User's avatar URL
                example: https://example.com/avatar.jpg
                format: uri
            created_at:
                type: string
                description: The date and time the resource was created
                example: "2021-01-01T00:00:00Z"
                format: date-time
            email:
                type: string
                description: User's email address
                example: user@example.com
                format: email
            first_name:
                type: string
                description: User's first name
                example: John
                minLength: 1
                maxLength: 100
            host:
                type: boolean
                description: If user should have access as a meeting host
                example: false
            is_attended:
                type: boolean
                description: Whether the participant attended this past meeting
                example: true
            is_invited:
                type: boolean
                description: Whether the participant was invited to this past meeting
                example: true
            job_title:
                type: string
                description: User's job title
                example: Software Engineer
            last_name:
                type: string
                description: User's last name
                example: Doe
                minLength: 1
                maxLength: 100
            meeting_uid:
                type: string
                description: The UID of the meeting
                example: 7cad5a8d-19d0-41a4-81a6-043453daf9ee
                format: uuid
            org_is_member:
                type: boolean
                description: Whether the registrant is in an organization that has a membership with the LF. If unknown, don't pass this field; the API will find the value by default
                example: true
            org_is_project_member:
                type: boolean
                description: Whether the registrant is in an organization that has a membership with the project (of the meeting). If unknown, don't pass this field; the API will find the value by default
                example: false
            org_name:
                type: string
                description: User's organization
                example: Adipisci quasi officia animi sint eos.
            past_meeting_uid:
                type: string
                description: The unique identifier of the past meeting
                example: 7cad5a8d-19d0-41a4-81a6-043453daf9ee
                format: uuid
            uid:
                type: string
                description: The UID of the past meeting participant
                example: 7cad5a8d-19d0-41a4-81a6-043453daf9ee
                format: uuid
            updated_at:
                type: string
                description: The date and time the resource was last updated
                example: "2021-01-01T00:00:00Z"
                format: date-time
            username:
                type: string
                description: User's LF ID
                example: Quia dolorum aliquam inventore.
        description: Past meeting participant object
        example:
            avatar_url: https://example.com/avatar.jpg
            created_at: "2021-01-01T00:00:00Z"
            email: user@example.com
            first_name: John
            host: false
            is_attended: true
            is_invited: true
            job_title: Software Engineer
            last_name: Doe
            meeting_uid: 7cad5a8d-19d0-41a4-81a6-043453daf9ee
            org_is_member: true
            org_is_project_member: false
            org_name: Temporibus atque aut ipsum placeat accusantium.
            past_meeting_uid: 7cad5a8d-19d0-41a4-81a6-043453daf9ee
            uid: 7cad5a8d-19d0-41a4-81a6-043453daf9ee
            updated_at: "2021-01-01T00:00:00Z"
            username: Nihil et non dolores in quas.
        required:
            - uid
            - past_meeting_uid
            - meeting_uid
            - email
            - first_name
            - last_name
    Recurrence:
        title: Recurrence
        type: object
        properties:
            end_date_time:
                type: string
                description: Select the final date on which the meeting will recur before it is canceled. Cannot be used with 'end_times'. should be in GMT. should be in 'yyyy-MM-ddTHH:mm:ssZ' format.
                example: "2000-03-17T19:31:59Z"
                format: date-time
            end_times:
                type: integer
                description: Select how many times the meeting should recur before it is canceled. Cannot be used with 'end_date_time'.
                example: 6587017557354761058
                format: int64
            monthly_day:
                type: integer
                description: Use this field only if you're scheduling a recurring meeting of type '3' to state which day in a month, the meeting should recur. The value range is from 1 to 31. For instance, if you would like the meeting to recur on 23rd of each month, provide '23' as the value of this field and '1' as the value of the 'repeat_interval' field. Instead, if you would like the meeting to recur every three months, on 23rd of the month, change the value of the 'repeat_interval' field to '3'.
                example: 22
                format: int64
                minimum: 1
                maximum: 31
            monthly_week:
                type: integer
                description: Use this field only if you're scheduling a recurring meeting of type '3' to state the week of the month when the meeting should recur. If you use this field, you must also use the 'monthly_week_day' field to state the day of the week when the meeting should recur. '-1' - Last week of the month. 1 - First week of the month. 2 - Second week of the month. 3 - Third week of the month. 4 - Fourth week of the month.
                example: 1
                enum:
                    - -1
                    - 1
                    - 2
                    - 3
                    - 4
                format: int64
            monthly_week_day:
                type: integer
                description: Use this field only if you're scheduling a recurring meeting of type '3' to state a specific day in a week when the monthly meeting should recur. To use this field, you must also use the 'monthly_week' field. 1 - Sunday 2 - Monday 3 - Tuesday 4 - Wednesday 5 - Thursday 6 - Friday 7 - Saturday
                example: 6
                enum:
                    - 1
                    - 2
                    - 3
                    - 4
                    - 5
                    - 6
                    - 7
                format: int64
            repeat_interval:
                type: integer
                description: "Define the interval at which the meeting should recur. \nFor instance, if you would like to schedule a meeting that recurs every two months, \nyou must set the value of this field as '2' and the value of the 'type' parameter as '3'. \nFor a daily meeting, the maximum interval you can set is '90' days. \nFor a weekly meeting the maximum interval that you can set is of '12' weeks. \nFor a monthly meeting, there is a maximum of '3' months."
                example: 7745598687062697293
                format: int64
            type:
                type: integer
                description: The recurrence type
                example: 3
                enum:
                    - 1
                    - 2
                    - 3
                format: int64
            weekly_days:
                type: string
                description: "This field is required if you're scheduling a recurring meeting of type '2' to state which day(s) \nof the week the meeting should repeat. The value for this field could be a number between '1' to '7' in string format. \nFor instance, if the meeting should recur on Sunday, provide '1' as the value of this field. \nIf you would like the meeting to occur on multiple days of a week, you should provide comma separated values for this field. \nFor instance, if the meeting should recur on Sundays and Tuesdays provide '1,3' as the value of this field. \n1 - Sunday\n2 - Monday\n3 - Tuesday\n4 - Wednesday\n5 - Thursday\n6 - Friday\n7 - Saturday"
                example: 1,3,5
                pattern: ^[1-7](,[1-7])*$
        description: Meeting recurrence object
        example:
            end_date_time: "1988-05-18T14:27:06Z"
            end_times: 5942737575575136169
            monthly_day: 13
            monthly_week: 1
            monthly_week_day: 6
            repeat_interval: 5023889321688283104
            type: 1
            weekly_days: 1,3,5
        required:
            - type
            - repeat_interval
    Registrant:
        title: Registrant
        type: object
        properties:
            avatar_url:
                type: string
                description: User's avatar URL
                example: https://example.com/avatar.jpg
                format: uri
            created_at:
                type: string
                description: The date and time the resource was created
                example: "2021-01-01T00:00:00Z"
                format: date-time
            email:
                type: string
                description: User's email address
                example: user@example.com
                format: email
            first_name:
                type: string
                description: User's first name
                example: John
                minLength: 1
                maxLength: 100
            host:
                type: boolean
                description: If user should have access as a meeting host
                example: true
            job_title:
                type: string
                description: User's job title
                example: Software Engineer
            last_name:
                type: string
                description: User's last name
                example: Doe
                minLength: 1
                maxLength: 100
            meeting_uid:
                type: string
                description: The UID of the meeting
                example: 7cad5a8d-19d0-41a4-81a6-043453daf9ee
                format: uuid
            occurrence_id:
                type: string
                description: The ID of the specific occurrence the user should be invited to. If blank, user is invited to all occurrences
                example: "1640995200"
                pattern: ^[0-9]*$
            org_is_member:
                type: boolean
                description: Whether the registrant is in an organization that has a membership with the LF. If unknown, don't pass this field; the API will find the value by default
                example: true
            org_is_project_member:
                type: boolean
                description: Whether the registrant is in an organization that has a membership with the project (of the meeting). If unknown, don't pass this field; the API will find the value by default
                example: false
            org_name:
                type: string
                description: User's organization
                example: Blanditiis optio assumenda et.
            uid:
                type: string
                description: The UID of the registrant
                example: 7cad5a8d-19d0-41a4-81a6-043453daf9ee
                format: uuid
            updated_at:
                type: string
                description: The date and time the resource was last updated
                example: "2021-01-01T00:00:00Z"
                format: date-time
            username:
                type: string
                description: User's LF ID
                example: Autem rem amet maxime aspernatur dicta.
        description: Meeting registrant object
        example:
            avatar_url: https://example.com/avatar.jpg
            created_at: "2021-01-01T00:00:00Z"
            email: user@example.com
            first_name: John
            host: false
            job_title: Software Engineer
            last_name: Doe
            meeting_uid: 7cad5a8d-19d0-41a4-81a6-043453daf9ee
            occurrence_id: "1640995200"
            org_is_member: false
            org_is_project_member: false
            org_name: Nesciunt dignissimos aut possimus ut aut voluptas.
            uid: 7cad5a8d-19d0-41a4-81a6-043453daf9ee
            updated_at: "2021-01-01T00:00:00Z"
            username: Tempore necessitatibus distinctio.
        required:
            - uid
            - meeting_uid
            - email
            - first_name
            - last_name
    ServiceUnavailableError:
        title: ServiceUnavailableError
        type: object
        properties:
            code:
                type: string
                description: HTTP status code
                example: "503"
            message:
                type: string
                description: Error message
                example: The service is unavailable.
        description: Service unavailable
        example:
            code: "503"
            message: The service is unavailable.
        required:
            - code
            - message
    Session:
        title: Session
        type: object
        properties:
            end_time:
                type: string
                description: The end time of the session (may be null if session is ongoing)
                example: "2021-01-01T11:00:00Z"
                format: date-time
            start_time:
                type: string
                description: The start time of the session
                example: "2021-01-01T10:00:00Z"
                format: date-time
            uid:
                type: string
                description: The unique identifier of the session
                example: 7cad5a8d-19d0-41a4-81a6-043453daf9ee
                format: uuid
        description: A single start/end session of a meeting on the platform
        example:
            end_time: "2021-01-01T11:00:00Z"
            start_time: "2021-01-01T10:00:00Z"
            uid: 7cad5a8d-19d0-41a4-81a6-043453daf9ee
        required:
            - uid
            - start_time
    UnauthorizedError:
        title: UnauthorizedError
        type: object
        properties:
            code:
                type: string
                description: HTTP status code
                example: "401"
            message:
                type: string
                description: Error message
                example: Unauthorized request.
        description: Invalid webhook signature
        example:
            code: "401"
            message: Unauthorized request.
        required:
            - code
            - message
    ZoomConfigFull:
        title: ZoomConfigFull
        type: object
        properties:
            ai_companion_enabled:
                type: boolean
                description: 'For zoom platform meetings: whether Zoom AI companion is enabled'
                example: true
            ai_summary_require_approval:
                type: boolean
                description: 'For zoom platform meetings: whether AI summary approval is required'
                example: true
            meeting_id:
                type: string
                description: The ID of the created meeting in Zoom
                example: "1234567890"
                pattern: ^\d{9,11}$
                minLength: 9
                maxLength: 11
            passcode:
                type: string
                description: The zoom-defined passcode for the meeting. Required if joining via dial-in, or by clicking 'join meeting' in the zoom client & putting in the meeting id and passcode.
                example: "147258"
                pattern: ^\d{6,10}$
                minLength: 6
                maxLength: 10
        description: Meeting attributes specific to Zoom platform that contain both writable and read-only attributes
        example:
            ai_companion_enabled: true
            ai_summary_require_approval: true
            meeting_id: "1234567890"
            passcode: "147258"
    ZoomConfigPost:
        title: ZoomConfigPost
        type: object
        properties:
            ai_companion_enabled:
                type: boolean
                description: 'For zoom platform meetings: whether Zoom AI companion is enabled'
                example: false
            ai_summary_require_approval:
                type: boolean
                description: 'For zoom platform meetings: whether AI summary approval is required'
                example: false
        description: Meeting attributes specific to Zoom platform that are writable
        example:
            ai_companion_enabled: false
            ai_summary_require_approval: true
    ZoomWebhookPayload:
        title: ZoomWebhookPayload
        type: object
        properties:
            event:
                type: string
                description: The type of event
                example: meeting.started
                enum:
                    - meeting.started
                    - meeting.ended
                    - meeting.deleted
                    - meeting.participant_joined
                    - meeting.participant_left
                    - recording.completed
                    - recording.transcript_completed
                    - meeting.summary_completed
            event_ts:
                type: integer
                description: Event timestamp in milliseconds
                example: 1609459200000
                format: int64
            payload:
                description: Contains meeting, participant, or recording data depending on event type
                example: Voluptatem asperiores ducimus sequi ut laboriosam.
        example:
            event: meeting.started
            event_ts: 1609459200000
            payload: Qui esse ab natus similique similique sint.
        required:
            - event
            - event_ts
            - payload
    ZoomWebhookResponse:
        title: ZoomWebhookResponse
        type: object
        properties:
            message:
                type: string
                description: Optional message
                example: Event processed successfully
            status:
                type: string
                description: Processing status
                example: success
        example:
            message: Event processed successfully
            status: success
        required:
            - status
securityDefinitions:
    jwt_header_Authorization:
        type: apiKey
        description: Heimdall authorization
        name: Authorization
        in: header<|MERGE_RESOLUTION|>--- conflicted
+++ resolved
@@ -866,20 +866,6 @@
                 - http
             security:
                 - jwt_header_Authorization: []
-<<<<<<< HEAD
-    /openapi.json:
-        get:
-            tags:
-                - Meeting Service
-            summary: Download gen/http/openapi3.json
-            operationId: Meeting Service#/openapi.json
-            responses:
-                "200":
-                    description: File downloaded
-                    schema:
-                        type: file
-            schemes:
-                - http
     /past_meetings:
         get:
             tags:
@@ -936,9 +922,6 @@
                 - http
             security:
                 - jwt_header_Authorization: []
-=======
-    /webhooks/zoom:
->>>>>>> 66373d6c
         post:
             tags:
                 - Meeting Service
@@ -1523,30 +1506,6 @@
                 - http
             security:
                 - jwt_header_Authorization: []
-    /readyz:
-        get:
-            tags:
-                - Meeting Service
-            summary: readyz Meeting Service
-            description: Check if the service is able to take inbound requests.
-            operationId: Meeting Service#readyz
-            produces:
-                - text/plain
-            responses:
-                "200":
-                    description: OK response.
-                    schema:
-                        type: string
-                        format: byte
-                "503":
-                    description: Service Unavailable response.
-                    schema:
-                        $ref: '#/definitions/ServiceUnavailableError'
-                        required:
-                            - code
-                            - message
-            schemes:
-                - http
     /webhooks/zoom:
         post:
             tags:
