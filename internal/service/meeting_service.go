--- conflicted
+++ resolved
@@ -10,25 +10,16 @@
 
 // MeetingsService implements the meetingsvc.Service interface and domain.MessageHandler
 type MeetingsService struct {
-<<<<<<< HEAD
 	MeetingRepository                domain.MeetingRepository
 	RegistrantRepository             domain.RegistrantRepository
 	PastMeetingRepository            domain.PastMeetingRepository
 	PastMeetingParticipantRepository domain.PastMeetingParticipantRepository
+	EmailService                     domain.EmailService
 	MessageBuilder                   domain.MessageBuilder
 	PlatformRegistry                 domain.PlatformRegistry
 	ZoomWebhookValidator             domain.WebhookValidator // Zoom-specific webhook validator
 	Auth                             auth.IJWTAuth
 	Config                           ServiceConfig
-=======
-	MeetingRepository    domain.MeetingRepository
-	RegistrantRepository domain.RegistrantRepository
-	MessageBuilder       domain.MessageBuilder
-	EmailService         domain.EmailService
-	PlatformRegistry     domain.PlatformRegistry
-	Auth                 auth.IJWTAuth
-	Config               ServiceConfig
->>>>>>> e67e1584
 }
 
 // NewMeetingsService creates a new MeetingsService.
