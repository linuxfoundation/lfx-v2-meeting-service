--- conflicted
+++ resolved
@@ -469,12 +469,6 @@
 	if err != nil {
 		return err
 	}
-<<<<<<< HEAD
-	if !exists {
-		return domain.NewNotFoundError("meeting not found")
-	}
-=======
->>>>>>> 9adff847
 
 	// Get the registrant for cleanup process and to check for existence
 	registrant, err := s.RegistrantRepository.Get(ctx, registrantUID)
