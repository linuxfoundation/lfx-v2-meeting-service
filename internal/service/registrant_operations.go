// Copyright The Linux Foundation and each contributor to LFX.
// SPDX-License-Identifier: MIT

package service

import (
	"context"
	"errors"
	"fmt"
	"log/slog"
	"strconv"
	"sync"

	"github.com/google/uuid"
	meetingsvc "github.com/linuxfoundation/lfx-v2-meeting-service/gen/meeting_service"
	"github.com/linuxfoundation/lfx-v2-meeting-service/internal/domain"
	"github.com/linuxfoundation/lfx-v2-meeting-service/internal/domain/models"
	"github.com/linuxfoundation/lfx-v2-meeting-service/internal/logging"
	"github.com/linuxfoundation/lfx-v2-meeting-service/pkg/constants"
)

func (s *MeetingsService) validateCreateMeetingRegistrantPayload(ctx context.Context, payload *meetingsvc.CreateMeetingRegistrantPayload) error {
	// Check if the meeting exists
	_, err := s.MeetingRepository.GetBase(ctx, payload.MeetingUID)
	if err != nil {
		if errors.Is(err, domain.ErrMeetingNotFound) {
			slog.WarnContext(ctx, "meeting not found", logging.ErrKey, err)
			return domain.ErrMeetingNotFound
		}
		slog.ErrorContext(ctx, "error getting meeting", logging.ErrKey, err)
		return domain.ErrInternal
	}

	// Check that there isn't already a registrant with the same email address for this meeting.
	registrants, err := s.RegistrantRepository.ListByEmail(ctx, payload.Email)
	if err != nil {
		slog.ErrorContext(ctx, "error listing registrants by email", logging.ErrKey, err)
		return domain.ErrInternal
	}
	for _, registrant := range registrants {
		if registrant.Email == payload.Email && registrant.MeetingUID == payload.MeetingUID {
			slog.WarnContext(ctx, "registrant already exists for meeting with same email address", logging.ErrKey, domain.ErrRegistrantAlreadyExists)
			return domain.ErrRegistrantAlreadyExists
		}
	}

	// TODO: add validation about occurrence ID once we occurrences calculated for meetings

	return nil
}

// createRegistrantContext creates a background context with registrant and meeting UID attributes for async operations
func createRegistrantContext(registrantUID, meetingUID string) context.Context {
	bgCtx := logging.AppendCtx(context.Background(), slog.String("registrant_uid", registrantUID))
	return logging.AppendCtx(bgCtx, slog.String("meeting_uid", meetingUID))
}

// CreateMeetingRegistrant creates a new registrant for a meeting
func (s *MeetingsService) CreateMeetingRegistrant(ctx context.Context, payload *meetingsvc.CreateMeetingRegistrantPayload) (*meetingsvc.Registrant, error) {
	if !s.ServiceReady() {
		slog.ErrorContext(ctx, "NATS connection or store not initialized", logging.PriorityCritical())
		return nil, domain.ErrServiceUnavailable
	}

	if payload == nil {
		slog.WarnContext(ctx, "payload is required")
		return nil, domain.ErrValidationFailed
	}

	ctx = logging.AppendCtx(ctx, slog.String("meeting_uid", payload.MeetingUID))

	// Validate the payload
	err := s.validateCreateMeetingRegistrantPayload(ctx, payload)
	if err != nil {
		return nil, err
	}

	// Convert payload to domain model
	registrantDB := models.ToRegistrantDBModelFromCreatePayload(payload)
	if registrantDB == nil {
		// This should never happen since we validate the payload above.
		// Therefore we can return an internal error.
		return nil, domain.ErrInternal
	}

	// Generate UID for the registrant
	registrantDB.UID = uuid.New().String()
	registrantDB.MeetingUID = payload.MeetingUID

	ctx = logging.AppendCtx(ctx, slog.String("registrant_uid", registrantDB.UID))

	// Create the registrant
	err = s.RegistrantRepository.Create(ctx, registrantDB)
	if err != nil {
		if errors.Is(err, domain.ErrRegistrantAlreadyExists) {
			slog.WarnContext(ctx, "registrant already exists", logging.ErrKey, err)
			return nil, domain.ErrRegistrantAlreadyExists
		}
		slog.ErrorContext(ctx, "error creating registrant", logging.ErrKey, err)
		return nil, domain.ErrInternal
	}

	registrant := models.FromRegistrantDBModel(registrantDB)

	slog.DebugContext(ctx, "created registrant", "registrant", registrant)

	// Send NATS messages and invitation email asynchronously
	var wg sync.WaitGroup

	// Send indexing message for the new registrant
<<<<<<< HEAD
	wg.Add(1)
	go func() {
		defer wg.Done()
		msgCtx := createRegistrantContext(registrantDB.UID, registrantDB.MeetingUID)
=======
	err = s.MessageBuilder.SendIndexMeetingRegistrant(ctx, models.ActionCreated, *registrantDB)
	if err != nil {
		slog.ErrorContext(ctx, "error sending indexing message for new registrant", logging.ErrKey, err, logging.PriorityCritical())
	}
>>>>>>> a30d481e

		err := s.MessageBuilder.SendIndexMeetingRegistrant(msgCtx, models.ActionCreated, *registrantDB)
		if err != nil {
<<<<<<< HEAD
			slog.ErrorContext(msgCtx, "error sending indexing message for new registrant", logging.ErrKey, err)
=======
			slog.ErrorContext(ctx, "error sending message about new registrant", logging.ErrKey, err, logging.PriorityCritical())
>>>>>>> a30d481e
		}
	}()

	// Send a message about the new registrant to the fga-sync service
	if registrantDB.Username != "" {
		wg.Add(1)
		go func() {
			defer wg.Done()
			msgCtx := createRegistrantContext(registrantDB.UID, registrantDB.MeetingUID)

			err := s.MessageBuilder.SendPutMeetingRegistrantAccess(msgCtx, models.MeetingRegistrantAccessMessage{
				UID:        registrantDB.UID,
				Username:   registrantDB.Username,
				MeetingUID: registrantDB.MeetingUID,
				Host:       registrantDB.Host,
			})
			if err != nil {
				slog.ErrorContext(msgCtx, "error sending message about new registrant", logging.ErrKey, err)
			}
		}()
	} else {
		// This can happen when the registrant is not an LF user but rather a guest user.
		slog.DebugContext(ctx, "no username for registrant, skipping access message")
	}

	// Send invitation email to the registrant
	wg.Add(1)
	go func() {
		defer wg.Done()
		emailCtx := createRegistrantContext(registrantDB.UID, registrantDB.MeetingUID)

		err := s.sendRegistrantInvitationEmail(emailCtx, registrantDB)
		if err != nil {
			slog.ErrorContext(emailCtx, "failed to send invitation email", logging.ErrKey, err)
		}
	}()

	// Wait for all async operations to complete before returning
	wg.Wait()

	return registrant, nil
}

// GetMeetingRegistrants gets all registrants for a meeting
func (s *MeetingsService) GetMeetingRegistrants(ctx context.Context, payload *meetingsvc.GetMeetingRegistrantsPayload) (*meetingsvc.GetMeetingRegistrantsResult, error) {
	if !s.ServiceReady() {
		slog.ErrorContext(ctx, "NATS connection or store not initialized", logging.PriorityCritical())
		return nil, domain.ErrServiceUnavailable
	}

	if payload == nil || payload.UID == nil {
		slog.WarnContext(ctx, "meeting UID is required")
		return nil, domain.ErrValidationFailed
	}

	meetingUID := *payload.UID
	ctx = logging.AppendCtx(ctx, slog.String("meeting_uid", meetingUID))

	// Check if the meeting exists
	_, err := s.MeetingRepository.GetBase(ctx, meetingUID)
	if err != nil {
		if errors.Is(err, domain.ErrMeetingNotFound) {
			slog.WarnContext(ctx, "meeting not found", logging.ErrKey, err)
			return nil, domain.ErrMeetingNotFound
		}
		slog.ErrorContext(ctx, "error getting meeting", logging.ErrKey, err)
		return nil, domain.ErrInternal
	}

	slog.DebugContext(ctx, "meeting found", "meeting_uid", meetingUID)

	// Get all registrants for the meeting
	registrantsDB, err := s.RegistrantRepository.ListByMeeting(ctx, meetingUID)
	if err != nil {
		slog.ErrorContext(ctx, "error listing meeting registrants", logging.ErrKey, err)
		return nil, domain.ErrInternal
	}

	slog.DebugContext(ctx, "listing meeting registrants", "meeting_uid", meetingUID)

	registrants := make([]*meetingsvc.Registrant, len(registrantsDB))
	for i, registrantDB := range registrantsDB {
		registrants[i] = models.FromRegistrantDBModel(registrantDB)
	}

	result := &meetingsvc.GetMeetingRegistrantsResult{
		Registrants:  registrants,
		CacheControl: nil, // TODO: Add cache control logic if needed
	}

	slog.DebugContext(ctx, "returning meeting registrants", "count", len(registrants))

	return result, nil
}

// GetMeetingRegistrant gets a specific registrant by UID
func (s *MeetingsService) GetMeetingRegistrant(ctx context.Context, payload *meetingsvc.GetMeetingRegistrantPayload) (*meetingsvc.GetMeetingRegistrantResult, error) {
	if !s.ServiceReady() {
		slog.ErrorContext(ctx, "NATS connection or store not initialized", logging.PriorityCritical())
		return nil, domain.ErrServiceUnavailable
	}

	if payload == nil || payload.MeetingUID == nil || payload.UID == nil {
		slog.WarnContext(ctx, "meeting UID and registrant UID are required")
		return nil, domain.ErrValidationFailed
	}

	meetingUID := *payload.MeetingUID
	registrantUID := *payload.UID

	ctx = logging.AppendCtx(ctx, slog.String("meeting_uid", meetingUID))
	ctx = logging.AppendCtx(ctx, slog.String("registrant_uid", registrantUID))

	// Check that meeting exists
	exists, err := s.MeetingRepository.Exists(ctx, meetingUID)
	if err != nil {
		slog.ErrorContext(ctx, "error checking if meeting exists", logging.ErrKey, err)
		return nil, domain.ErrInternal
	}
	if !exists {
		slog.WarnContext(ctx, "meeting not found", logging.ErrKey, domain.ErrMeetingNotFound)
		return nil, domain.ErrMeetingNotFound
	}

	// Get registrant with revision from store
	registrantDB, revision, err := s.RegistrantRepository.GetWithRevision(ctx, registrantUID)
	if err != nil {
		if errors.Is(err, domain.ErrRegistrantNotFound) {
			slog.WarnContext(ctx, "registrant not found", logging.ErrKey, err)
			return nil, domain.ErrRegistrantNotFound
		}
		slog.ErrorContext(ctx, "error getting registrant from store", logging.ErrKey, err)
		return nil, domain.ErrInternal
	}

	registrant := models.FromRegistrantDBModel(registrantDB)

	// Store the revision in context for the custom encoder to use
	revisionStr := strconv.FormatUint(revision, 10)
	ctx = context.WithValue(ctx, constants.ETagContextID, revisionStr)

	result := &meetingsvc.GetMeetingRegistrantResult{
		Registrant: registrant,
		Etag:       &revisionStr,
	}

	slog.DebugContext(ctx, "returning registrant", "registrant", registrant, "revision", revision)

	return result, nil
}

func (s *MeetingsService) validateUpdateMeetingRegistrantPayload(ctx context.Context, payload *meetingsvc.UpdateMeetingRegistrantPayload, existingRegistrant *models.Registrant) error {
	// Check that the meeting exists
	exists, err := s.MeetingRepository.Exists(ctx, existingRegistrant.MeetingUID)
	if err != nil {
		slog.ErrorContext(ctx, "error checking if meeting exists", logging.ErrKey, err)
		return domain.ErrInternal
	}
	if !exists {
		slog.WarnContext(ctx, "meeting not found", logging.ErrKey, domain.ErrMeetingNotFound)
		return domain.ErrMeetingNotFound
	}

	if existingRegistrant.Email != payload.Email {
		// If changing the email address, check that there isn't already a registrant for this meeting with the new email address.
		registrants, err := s.RegistrantRepository.ListByEmail(ctx, payload.Email)
		if err != nil {
			slog.ErrorContext(ctx, "error listing registrants by email", logging.ErrKey, err)
			return domain.ErrInternal
		}
		for _, registrant := range registrants {
			if registrant.Email == payload.Email && registrant.MeetingUID == existingRegistrant.MeetingUID {
				slog.WarnContext(ctx, "registrant already exists for meeting with same email address", logging.ErrKey, domain.ErrRegistrantAlreadyExists)
				return domain.ErrRegistrantAlreadyExists
			}
		}
	}

	// TODO: add validation about occurrence ID once we occurrences calculated for meetings

	return nil
}

// UpdateMeetingRegistrant updates an existing registrant
func (s *MeetingsService) UpdateMeetingRegistrant(ctx context.Context, payload *meetingsvc.UpdateMeetingRegistrantPayload) (*meetingsvc.Registrant, error) {
	if !s.ServiceReady() {
		slog.ErrorContext(ctx, "NATS connection or store not initialized", logging.PriorityCritical())
		return nil, domain.ErrServiceUnavailable
	}

	if payload == nil || payload.UID == nil {
		slog.WarnContext(ctx, "registrant UID is required")
		return nil, domain.ErrValidationFailed
	}

	meetingUID := payload.MeetingUID
	registrantUID := *payload.UID

	ctx = logging.AppendCtx(ctx, slog.String("meeting_uid", meetingUID))
	ctx = logging.AppendCtx(ctx, slog.String("registrant_uid", registrantUID))

	var revision uint64
	var err error
	if !s.Config.SkipEtagValidation {
		if payload.IfMatch == nil {
			slog.WarnContext(ctx, "If-Match header is missing")
			return nil, domain.ErrValidationFailed
		}
		revision, err = strconv.ParseUint(*payload.IfMatch, 10, 64)
		if err != nil {
			slog.ErrorContext(ctx, "error parsing If-Match header", logging.ErrKey, err)
			return nil, domain.ErrValidationFailed
		}
	} else {
		// If skipping the Etag validation, we need to get the key revision from the store with a Get request.
		_, revision, err = s.RegistrantRepository.GetWithRevision(ctx, registrantUID)
		if err != nil {
			if errors.Is(err, domain.ErrRegistrantNotFound) {
				slog.WarnContext(ctx, "registrant not found", logging.ErrKey, err)
				return nil, domain.ErrRegistrantNotFound
			}
			slog.ErrorContext(ctx, "error getting registrant from store", logging.ErrKey, err)
			return nil, domain.ErrInternal
		}
	}

	ctx = logging.AppendCtx(ctx, slog.String("etag", strconv.FormatUint(revision, 10)))

	// Check if the registrant exists and get existing data for the update
	existingRegistrantDB, err := s.RegistrantRepository.Get(ctx, registrantUID)
	if err != nil {
		if errors.Is(err, domain.ErrRegistrantNotFound) {
			slog.WarnContext(ctx, "registrant not found", logging.ErrKey, err)
			return nil, domain.ErrRegistrantNotFound
		}
		slog.ErrorContext(ctx, "error checking if registrant exists", logging.ErrKey, err)
		return nil, domain.ErrInternal
	}

	// Validate the payload
	err = s.validateUpdateMeetingRegistrantPayload(ctx, payload, existingRegistrantDB)
	if err != nil {
		return nil, err
	}

	// Convert payload to domain model
	registrantDB := models.ToRegistrantDBModelFromUpdatePayload(payload, existingRegistrantDB)
	if registrantDB == nil {
		// This should never happen since we validate the payload above.
		// Therefore we can return an internal error.
		return nil, domain.ErrInternal
	}

	// Update the registrant
	err = s.RegistrantRepository.Update(ctx, registrantDB, revision)
	if err != nil {
		if errors.Is(err, domain.ErrRevisionMismatch) {
			slog.WarnContext(ctx, "revision mismatch", logging.ErrKey, err)
			return nil, domain.ErrRevisionMismatch
		}
		slog.ErrorContext(ctx, "error updating registrant", logging.ErrKey, err)
		return nil, domain.ErrInternal
	}

	registrant := models.FromRegistrantDBModel(registrantDB)

	slog.DebugContext(ctx, "updated registrant", "registrant", registrant)

	// Send NATS messages asynchronously
	var wg sync.WaitGroup

	// Send indexing message for the updated registrant
<<<<<<< HEAD
	wg.Add(1)
	go func() {
		defer wg.Done()
		msgCtx := createRegistrantContext(registrantDB.UID, registrantDB.MeetingUID)
=======
	err = s.MessageBuilder.SendIndexMeetingRegistrant(ctx, models.ActionUpdated, *registrantDB)
	if err != nil {
		slog.ErrorContext(ctx, "error sending indexing message for updated registrant", logging.ErrKey, err, logging.PriorityCritical())
	}
>>>>>>> a30d481e

		err := s.MessageBuilder.SendIndexMeetingRegistrant(msgCtx, models.ActionUpdated, *registrantDB)
		if err != nil {
<<<<<<< HEAD
			slog.ErrorContext(msgCtx, "error sending indexing message for updated registrant", logging.ErrKey, err)
=======
			slog.ErrorContext(ctx, "error sending message about updated registrant", logging.ErrKey, err, logging.PriorityCritical())
>>>>>>> a30d481e
		}
	}()

	if registrantDB.Username != "" {
		// Send a message about the updated registrant to the fga-sync service
		wg.Add(1)
		go func() {
			defer wg.Done()
			msgCtx := createRegistrantContext(registrantDB.UID, registrantDB.MeetingUID)

			err := s.MessageBuilder.SendPutMeetingRegistrantAccess(msgCtx, models.MeetingRegistrantAccessMessage{
				UID:        registrantDB.UID,
				Username:   registrantDB.Username,
				MeetingUID: registrantDB.MeetingUID,
				Host:       registrantDB.Host,
			})
			if err != nil {
				slog.ErrorContext(msgCtx, "error sending message about updated registrant", logging.ErrKey, err)
			}
		}()
	} else {
		// This can happen when the registrant is not an LF user but rather a guest user.
		slog.DebugContext(ctx, "no username for registrant, skipping access message")
	}

	// Wait for all async operations to complete before returning
	wg.Wait()

	return registrant, nil
}

// DeleteMeetingRegistrant deletes a registrant from a meeting
func (s *MeetingsService) DeleteMeetingRegistrant(ctx context.Context, payload *meetingsvc.DeleteMeetingRegistrantPayload) error {
	if !s.ServiceReady() {
		slog.ErrorContext(ctx, "NATS connection or store not initialized", logging.PriorityCritical())
		return domain.ErrServiceUnavailable
	}

	if payload == nil || payload.MeetingUID == nil || payload.UID == nil {
		slog.WarnContext(ctx, "meeting UID and registrant UID are required")
		return domain.ErrValidationFailed
	}

	meetingUID := *payload.MeetingUID
	registrantUID := *payload.UID

	ctx = logging.AppendCtx(ctx, slog.String("meeting_uid", meetingUID))
	ctx = logging.AppendCtx(ctx, slog.String("registrant_uid", registrantUID))

	var revision uint64
	var err error
	if !s.Config.SkipEtagValidation {
		if payload.IfMatch == nil {
			slog.WarnContext(ctx, "If-Match header is missing")
			return domain.ErrValidationFailed
		}
		revision, err = strconv.ParseUint(*payload.IfMatch, 10, 64)
		if err != nil {
			slog.ErrorContext(ctx, "error parsing If-Match header", logging.ErrKey, err)
			return domain.ErrValidationFailed
		}
	} else {
		// If skipping the Etag validation, we need to get the key revision from the store with a Get request.
		_, revision, err = s.RegistrantRepository.GetWithRevision(ctx, registrantUID)
		if err != nil {
			if errors.Is(err, domain.ErrRegistrantNotFound) {
				slog.WarnContext(ctx, "registrant not found", logging.ErrKey, err)
				return domain.ErrRegistrantNotFound
			}
			slog.ErrorContext(ctx, "error getting registrant from store", logging.ErrKey, err)
			return domain.ErrInternal
		}
	}

	ctx = logging.AppendCtx(ctx, slog.String("etag", strconv.FormatUint(revision, 10)))

	// Check that meeting exists
	exists, err := s.MeetingRepository.Exists(ctx, meetingUID)
	if err != nil {
		slog.ErrorContext(ctx, "error checking if meeting exists", logging.ErrKey, err)
		return domain.ErrInternal
	}
	if !exists {
		slog.WarnContext(ctx, "meeting not found", logging.ErrKey, domain.ErrMeetingNotFound)
		return domain.ErrMeetingNotFound
	}

	// Check that the registrant exists, but also get the registrant data for the access deletion message
	registrantDB, err := s.RegistrantRepository.Get(ctx, registrantUID)
	if err != nil {
		if errors.Is(err, domain.ErrRegistrantNotFound) {
			slog.WarnContext(ctx, "registrant not found", logging.ErrKey, err)
			return domain.ErrRegistrantNotFound
		}
		slog.ErrorContext(ctx, "error getting registrant from store", logging.ErrKey, err)
		return domain.ErrInternal
	}

	// Delete the registrant with revision check
	err = s.RegistrantRepository.Delete(ctx, registrantUID, revision)
	if err != nil {
		if errors.Is(err, domain.ErrRevisionMismatch) {
			slog.WarnContext(ctx, "revision mismatch", logging.ErrKey, err)
			return domain.ErrRevisionMismatch
		}
		if errors.Is(err, domain.ErrRegistrantNotFound) {
			slog.WarnContext(ctx, "registrant not found", logging.ErrKey, err)
			return domain.ErrRegistrantNotFound
		}
		slog.ErrorContext(ctx, "error deleting registrant", logging.ErrKey, err)
		return domain.ErrInternal
	}

	slog.DebugContext(ctx, "deleted registrant")

	// Send NATS messages and cancellation email asynchronously
	var wg sync.WaitGroup

	// Send indexing delete message for the registrant
<<<<<<< HEAD
	wg.Add(1)
	go func() {
		defer wg.Done()
		msgCtx := createRegistrantContext(registrantDB.UID, registrantDB.MeetingUID)
=======
	err = s.MessageBuilder.SendDeleteIndexMeetingRegistrant(ctx, registrantDB.UID)
	if err != nil {
		slog.ErrorContext(ctx, "error sending delete indexing message for registrant", logging.ErrKey, err, logging.PriorityCritical())
	}
>>>>>>> a30d481e

		err := s.MessageBuilder.SendDeleteIndexMeetingRegistrant(msgCtx, registrantDB.UID)
		if err != nil {
<<<<<<< HEAD
			slog.ErrorContext(msgCtx, "error sending delete indexing message for registrant", logging.ErrKey, err)
=======
			slog.ErrorContext(ctx, "error sending message about deleted registrant", logging.ErrKey, err, logging.PriorityCritical())
>>>>>>> a30d481e
		}
	}()

	if registrantDB.Username != "" {
		// Send a message about the deleted registrant to the fga-sync service
		wg.Add(1)
		go func() {
			defer wg.Done()
			msgCtx := createRegistrantContext(registrantDB.UID, registrantDB.MeetingUID)

			err := s.MessageBuilder.SendRemoveMeetingRegistrantAccess(msgCtx, models.MeetingRegistrantAccessMessage{
				UID:        registrantDB.UID,
				Username:   registrantDB.Username,
				MeetingUID: registrantDB.MeetingUID,
				Host:       registrantDB.Host,
			})
			if err != nil {
				slog.ErrorContext(msgCtx, "error sending message about deleted registrant", logging.ErrKey, err)
			}
		}()
	} else {
		// This can happen when the registrant is not an LF user but rather a guest user.
		slog.DebugContext(ctx, "no username for registrant, skipping access message")
	}

	// Send cancellation email to the registrant
	wg.Add(1)
	go func() {
		defer wg.Done()
		emailCtx := createRegistrantContext(registrantDB.UID, registrantDB.MeetingUID)

		err := s.sendRegistrantCancellationEmail(emailCtx, registrantDB)
		if err != nil {
			slog.ErrorContext(emailCtx, "failed to send cancellation email", logging.ErrKey, err)
		}
	}()

	// Wait for all async operations to complete before returning
	wg.Wait()

	return nil
}

// sendRegistrantInvitationEmail sends an invitation email to a newly created registrant
func (s *MeetingsService) sendRegistrantInvitationEmail(ctx context.Context, registrant *models.Registrant) error {
	// Get meeting details for the email
	meetingDB, err := s.MeetingRepository.GetBase(ctx, registrant.MeetingUID)
	if err != nil {
		return fmt.Errorf("failed to get meeting details: %w", err)
	}

	// Format recipient name
	recipientName := fmt.Sprintf("%s %s", registrant.FirstName, registrant.LastName)
	if recipientName == " " {
		recipientName = "" // If both names are empty, use empty string
	}

	// Construct join link if available
	joinLink := meetingDB.PublicLink
	if joinLink == "" && meetingDB.ZoomConfig != nil && meetingDB.ZoomConfig.MeetingID != "" {
		// Construct Zoom link if meeting ID is available
		joinLink = fmt.Sprintf("https://zoom.us/j/%s", meetingDB.ZoomConfig.MeetingID)
	}

	// Create email invitation
	invitation := domain.EmailInvitation{
		RecipientEmail: registrant.Email,
		RecipientName:  recipientName,
		MeetingTitle:   meetingDB.Title,
		StartTime:      meetingDB.StartTime,
		Duration:       meetingDB.Duration,
		Timezone:       meetingDB.Timezone,
		Description:    meetingDB.Description,
		JoinLink:       joinLink,
		ProjectName:    "", // TODO: Add project name once project service integration is available
	}

	// Send the email
	return s.EmailService.SendRegistrantInvitation(ctx, invitation)
}

// sendRegistrantCancellationEmail sends a cancellation email to a deleted registrant
func (s *MeetingsService) sendRegistrantCancellationEmail(ctx context.Context, registrant *models.Registrant) error {
	// Get meeting details for the email
	meetingDB, err := s.MeetingRepository.GetBase(ctx, registrant.MeetingUID)
	if err != nil {
		return fmt.Errorf("failed to get meeting details: %w", err)
	}

	// Format recipient name
	recipientName := fmt.Sprintf("%s %s", registrant.FirstName, registrant.LastName)
	if recipientName == " " {
		recipientName = "" // If both names are empty, use empty string
	}

	// Create email cancellation
	cancellation := domain.EmailCancellation{
		RecipientEmail: registrant.Email,
		RecipientName:  recipientName,
		MeetingTitle:   meetingDB.Title,
		StartTime:      meetingDB.StartTime,
		Duration:       meetingDB.Duration,
		Timezone:       meetingDB.Timezone,
		Description:    meetingDB.Description,
		ProjectName:    "", // TODO: Add project name once project service integration is available
		Reason:         "Your registration has been removed from this meeting.",
	}

	// Send the email
	return s.EmailService.SendRegistrantCancellation(ctx, cancellation)
}<|MERGE_RESOLUTION|>--- conflicted
+++ resolved
@@ -108,25 +108,14 @@
 	var wg sync.WaitGroup
 
 	// Send indexing message for the new registrant
-<<<<<<< HEAD
 	wg.Add(1)
 	go func() {
 		defer wg.Done()
 		msgCtx := createRegistrantContext(registrantDB.UID, registrantDB.MeetingUID)
-=======
-	err = s.MessageBuilder.SendIndexMeetingRegistrant(ctx, models.ActionCreated, *registrantDB)
-	if err != nil {
-		slog.ErrorContext(ctx, "error sending indexing message for new registrant", logging.ErrKey, err, logging.PriorityCritical())
-	}
->>>>>>> a30d481e
 
 		err := s.MessageBuilder.SendIndexMeetingRegistrant(msgCtx, models.ActionCreated, *registrantDB)
 		if err != nil {
-<<<<<<< HEAD
 			slog.ErrorContext(msgCtx, "error sending indexing message for new registrant", logging.ErrKey, err)
-=======
-			slog.ErrorContext(ctx, "error sending message about new registrant", logging.ErrKey, err, logging.PriorityCritical())
->>>>>>> a30d481e
 		}
 	}()
 
@@ -399,25 +388,14 @@
 	var wg sync.WaitGroup
 
 	// Send indexing message for the updated registrant
-<<<<<<< HEAD
 	wg.Add(1)
 	go func() {
 		defer wg.Done()
 		msgCtx := createRegistrantContext(registrantDB.UID, registrantDB.MeetingUID)
-=======
-	err = s.MessageBuilder.SendIndexMeetingRegistrant(ctx, models.ActionUpdated, *registrantDB)
-	if err != nil {
-		slog.ErrorContext(ctx, "error sending indexing message for updated registrant", logging.ErrKey, err, logging.PriorityCritical())
-	}
->>>>>>> a30d481e
 
 		err := s.MessageBuilder.SendIndexMeetingRegistrant(msgCtx, models.ActionUpdated, *registrantDB)
 		if err != nil {
-<<<<<<< HEAD
 			slog.ErrorContext(msgCtx, "error sending indexing message for updated registrant", logging.ErrKey, err)
-=======
-			slog.ErrorContext(ctx, "error sending message about updated registrant", logging.ErrKey, err, logging.PriorityCritical())
->>>>>>> a30d481e
 		}
 	}()
 
@@ -537,25 +515,14 @@
 	var wg sync.WaitGroup
 
 	// Send indexing delete message for the registrant
-<<<<<<< HEAD
 	wg.Add(1)
 	go func() {
 		defer wg.Done()
 		msgCtx := createRegistrantContext(registrantDB.UID, registrantDB.MeetingUID)
-=======
-	err = s.MessageBuilder.SendDeleteIndexMeetingRegistrant(ctx, registrantDB.UID)
-	if err != nil {
-		slog.ErrorContext(ctx, "error sending delete indexing message for registrant", logging.ErrKey, err, logging.PriorityCritical())
-	}
->>>>>>> a30d481e
 
 		err := s.MessageBuilder.SendDeleteIndexMeetingRegistrant(msgCtx, registrantDB.UID)
 		if err != nil {
-<<<<<<< HEAD
 			slog.ErrorContext(msgCtx, "error sending delete indexing message for registrant", logging.ErrKey, err)
-=======
-			slog.ErrorContext(ctx, "error sending message about deleted registrant", logging.ErrKey, err, logging.PriorityCritical())
->>>>>>> a30d481e
 		}
 	}()
 
