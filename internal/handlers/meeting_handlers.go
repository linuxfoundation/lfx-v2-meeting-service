--- conflicted
+++ resolved
@@ -64,10 +64,7 @@
 	handlers := map[string]func(ctx context.Context, msg domain.Message) ([]byte, error){
 		models.MeetingGetTitleSubject: s.HandleMeetingGetTitle,
 		models.MeetingDeletedSubject:  s.HandleMeetingDeleted,
-<<<<<<< HEAD
 		models.MeetingCreatedSubject:  s.HandleMeetingCreated,
-=======
->>>>>>> 79e6cdff
 		models.MeetingUpdatedSubject:  s.HandleMeetingUpdated,
 	}
 
@@ -226,21 +223,14 @@
 	return []byte("success"), nil
 }
 
-<<<<<<< HEAD
 // HandleMeetingCreated is the message handler for the meeting-created subject.
 // It performs post-creation tasks like committee member synchronization.
 func (s *MeetingHandler) HandleMeetingCreated(ctx context.Context, msg domain.Message) ([]byte, error) {
-=======
-// HandleMeetingUpdated is the message handler for the meeting-updated subject.
-// It sends update notification emails to all registrants of the updated meeting.
-func (s *MeetingHandler) HandleMeetingUpdated(ctx context.Context, msg domain.Message) ([]byte, error) {
->>>>>>> 79e6cdff
 	if !s.meetingService.ServiceReady() {
 		slog.ErrorContext(ctx, "service not ready")
 		return nil, fmt.Errorf("service not ready")
 	}
 
-<<<<<<< HEAD
 	// Parse the meeting created message
 	var meetingCreatedMsg models.MeetingCreatedMessage
 	err := json.Unmarshal(msg.Data(), &meetingCreatedMsg)
@@ -301,64 +291,54 @@
 		return nil, err
 	}
 
-	if meetingUpdatedMsg.MeetingUID == "" || meetingUpdatedMsg.UpdatedBase == nil || meetingUpdatedMsg.PreviousBase == nil {
-		slog.WarnContext(ctx, "invalid meeting updated message: missing required fields")
-		return nil, fmt.Errorf("meeting UID, updated base, and previous base data are required")
+	if meetingUpdatedMsg.MeetingUID == "" {
+		slog.WarnContext(ctx, "invalid meeting updated message: missing meeting UID")
+		return nil, fmt.Errorf("meeting UID is required")
 	}
 
 	ctx = logging.AppendCtx(ctx, slog.String("meeting_uid", meetingUpdatedMsg.MeetingUID))
 	slog.InfoContext(ctx, "processing meeting update post-tasks")
 
-	// Handle committee changes using the new CommitteeSyncService
-	isPublicMeeting := meetingUpdatedMsg.UpdatedBase.Visibility == "public"
-	err = s.committeeSyncService.SyncCommittees(
-		ctx,
-		meetingUpdatedMsg.MeetingUID,
-		meetingUpdatedMsg.PreviousBase.Committees,
-		meetingUpdatedMsg.UpdatedBase.Committees,
-		isPublicMeeting,
-	)
-	if err != nil {
-		// Log error but don't fail the entire handler - committee sync is non-critical
-		slog.ErrorContext(ctx, "committee change handling failed", logging.ErrKey, err)
-	}
-
-=======
-	// Parse the meeting updated message
-	var meetingUpdatedMsg models.MeetingUpdatedMessage
-	err := json.Unmarshal(msg.Data(), &meetingUpdatedMsg)
-	if err != nil {
-		slog.ErrorContext(ctx, "error unmarshaling meeting updated message", logging.ErrKey, err)
-		return nil, err
-	}
-
-	meetingUID := meetingUpdatedMsg.MeetingUID
-	if meetingUID == "" {
-		slog.WarnContext(ctx, "meeting UID is empty in updated message")
-		return nil, fmt.Errorf("meeting UID is required")
-	}
-
-	ctx = logging.AppendCtx(ctx, slog.String("meeting_uid", meetingUID))
-	slog.InfoContext(ctx, "processing meeting update", "changes", meetingUpdatedMsg.Changes)
-
-	// Check if there are any changes worth notifying about
-	if len(meetingUpdatedMsg.Changes) == 0 {
-		slog.DebugContext(ctx, "no meaningful changes to notify registrants about")
-		return []byte("success"), nil
-	}
-
-	slog.DebugContext(ctx, "meaningful changes detected, notifying registrants", "changes", meetingUpdatedMsg.Changes)
-
+	// Handle update notifications to registrants
+	if len(meetingUpdatedMsg.Changes) > 0 {
+		slog.DebugContext(ctx, "meaningful changes detected, notifying registrants", "changes", meetingUpdatedMsg.Changes)
+		err = s.meetingUpdatedInvitations(ctx, meetingUpdatedMsg)
+		if err != nil {
+			slog.ErrorContext(ctx, "error sending update notifications to registrants", logging.ErrKey, err)
+			return nil, fmt.Errorf("failed to send update notifications: %w", err)
+		}
+	}
+
+	// Handle committee changes using the new CommitteeSyncService (only if we have the required fields)
+	if meetingUpdatedMsg.UpdatedBase != nil && meetingUpdatedMsg.PreviousBase != nil {
+		isPublicMeeting := meetingUpdatedMsg.UpdatedBase.Visibility == "public"
+		err = s.committeeSyncService.SyncCommittees(
+			ctx,
+			meetingUpdatedMsg.MeetingUID,
+			meetingUpdatedMsg.PreviousBase.Committees,
+			meetingUpdatedMsg.UpdatedBase.Committees,
+			isPublicMeeting,
+		)
+		if err != nil {
+			// Log error but don't fail the entire handler - committee sync is non-critical
+			slog.ErrorContext(ctx, "committee change handling failed", logging.ErrKey, err)
+		}
+	}
+
+	return []byte("success"), nil
+}
+
+func (s *MeetingHandler) meetingUpdatedInvitations(ctx context.Context, msg models.MeetingUpdatedMessage) error {
 	// Get all registrants for the meeting
-	registrants, err := s.registrantService.RegistrantRepository.ListByMeeting(ctx, meetingUID)
+	registrants, err := s.registrantService.RegistrantRepository.ListByMeeting(ctx, msg.MeetingUID)
 	if err != nil {
 		slog.ErrorContext(ctx, "error getting registrants for updated meeting", logging.ErrKey, err)
-		return nil, err
+		return err
 	}
 
 	if len(registrants) == 0 {
 		slog.DebugContext(ctx, "no registrants to notify for updated meeting")
-		return []byte("success"), nil
+		return nil
 	}
 
 	slog.DebugContext(ctx, "sending update notifications to registrants", "registrant_count", len(registrants))
@@ -369,7 +349,7 @@
 		reg := registrant // capture loop variable
 		tasks = append(tasks, func() error {
 			// Get meeting details for the email
-			meeting, err := s.meetingService.MeetingRepository.GetBase(ctx, meetingUID)
+			meeting, err := s.meetingService.MeetingRepository.GetBase(ctx, msg.MeetingUID)
 			if err != nil {
 				slog.ErrorContext(ctx, "error getting meeting details for update notification",
 					"registrant_uid", reg.UID, logging.ErrKey, err)
@@ -391,7 +371,7 @@
 
 			// Send update notification email to registrant
 			updatedInvitation := domain.EmailUpdatedInvitation{
-				MeetingUID:     meetingUID,
+				MeetingUID:     msg.MeetingUID,
 				RecipientEmail: reg.Email,
 				RecipientName:  recipientName,
 				MeetingTitle:   meeting.Title,
@@ -403,7 +383,7 @@
 				MeetingID:      meetingID,
 				Passcode:       passcode,
 				Recurrence:     meeting.Recurrence,
-				Changes:        meetingUpdatedMsg.Changes,
+				Changes:        msg.Changes,
 			}
 
 			err = s.registrantService.EmailService.SendRegistrantUpdatedInvitation(ctx, updatedInvitation)
@@ -426,10 +406,9 @@
 			"total_registrants", len(registrants),
 			logging.ErrKey, err,
 			logging.PriorityCritical())
-		return nil, fmt.Errorf("failed to send update notifications: %w", err)
+		return fmt.Errorf("failed to send update notifications: %w", err)
 	}
 
 	slog.InfoContext(ctx, "successfully sent update notifications to all registrants", "registrant_count", len(registrants))
->>>>>>> 79e6cdff
-	return []byte("success"), nil
+	return nil
 }