--- conflicted
+++ resolved
@@ -38,12 +38,9 @@
 
 	meetingService := service.NewMeetingService(
 		mockMeetingRepo,
-<<<<<<< HEAD
+		mockRegistrantRepo,
 		mockRSVPRepo,
 		mockMessageBuilder,
-=======
-		mockRegistrantRepo,
->>>>>>> fe53dda0
 		mockMessageBuilder,
 		mockPlatformRegistry,
 		occurrenceService,
