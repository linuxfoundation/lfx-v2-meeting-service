// Copyright The Linux Foundation and each contributor to LFX.
// SPDX-License-Identifier: MIT

package store

import (
	"context"
	"encoding/json"
	"errors"
	"fmt"
	"log/slog"
	"strings"

	"github.com/linuxfoundation/lfx-v2-meeting-service/internal/domain"
	"github.com/linuxfoundation/lfx-v2-meeting-service/internal/domain/models"
	"github.com/linuxfoundation/lfx-v2-meeting-service/internal/logging"
	"github.com/nats-io/nats.go/jetstream"
)

// NATS Key-Value store bucket names.
const (
	// KVStoreNameMeetingRegistrants is the name of the KV store for meeting registrants.
	KVStoreNameMeetingRegistrants = "meeting-registrants"
)

// NATS Key-Value store keys.
var (
	KeyRegistrant   = "registrant"
	KeyIndex        = "index"
	KeyIndexMeeting = "meeting"
	KeyIndexEmail   = "email"
)

// NatsRegistrantRepository is the NATS KV store repository for registrants.
//
// TODO: refactor this to implement an interface for the repository that defines
// the functions that should be implemented by each repository regarding indices
// and CRUD operations on the NATS KV store. There will be more repositories in
// the future for past meeting, invitee, ai summary data, etc. so it should be
// easy to extend.
type NatsRegistrantRepository struct {
	MeetingRegistrants INatsKeyValue
}

// NewNatsRegistrantRepository creates a new NATS KV store repository for registrants.
func NewNatsRegistrantRepository(meetingRegistrants INatsKeyValue) *NatsRegistrantRepository {
	return &NatsRegistrantRepository{
		MeetingRegistrants: meetingRegistrants,
	}
}

func (s *NatsRegistrantRepository) IsReady(ctx context.Context) bool {
	return s.MeetingRegistrants != nil
}

func (s *NatsRegistrantRepository) getRegistrantKey(registrantUID string) string {
	key := fmt.Sprintf("%s/%s", KeyRegistrant, registrantUID)
	encodedKey, err := encodeKey(key)
	if err != nil {
		slog.Error("error encoding registrant key", logging.ErrKey, err, "key", key)
		return ""
	}
	return encodedKey
}

// ListByMeeting lists all registrants for a given meeting.
func (s *NatsRegistrantRepository) ListByMeeting(ctx context.Context, meetingUID string) ([]*models.Registrant, error) {
	if !s.IsReady(ctx) {
		return nil, domain.ErrServiceUnavailable
	}

	// Use the meeting index to efficiently find registrants for this meeting
	indexKey := fmt.Sprintf("/%s", s.formIndexKey(KeyIndexMeeting, meetingUID, ""))
	lister, err := s.MeetingRegistrants.ListKeys(ctx)
	if err != nil {
		slog.ErrorContext(ctx, "error listing registrant index keys from NATS KV store", logging.ErrKey, err)
		return nil, domain.ErrInternal
	}

	var registrants []*models.Registrant
	for key := range lister.Keys() {
		decodedKey, err := decodeKey(key)
		if err != nil {
			continue
		}

		// To be able to extract the registrant UID from the index key,
		// we need to split the key into its four parts.
		parts := strings.Split(decodedKey, "/")
		if len(parts) != 5 {
			// It is not an index key if it doesn't have 5 parts.
			continue
		}
		if !strings.HasPrefix(decodedKey, indexKey) {
			continue
		}
		registrantUID := parts[4]

		registrant, err := s.Get(ctx, registrantUID)
		if err != nil {
			if errors.Is(err, domain.ErrRegistrantNotFound) {
				slog.WarnContext(ctx, "stale index entry found, registrant no longer exists", "registrantUID", registrantUID)
			} else {
				slog.ErrorContext(ctx, "error getting registrant", "registrantUID", registrantUID, logging.ErrKey, err)
			}
			continue
		}

		registrants = append(registrants, registrant)
	}

	return registrants, nil
}

// ListByEmail lists all registrants for a given email address.
func (s *NatsRegistrantRepository) ListByEmail(ctx context.Context, email string) ([]*models.Registrant, error) {
	if !s.IsReady(ctx) {
		return nil, domain.ErrServiceUnavailable
	}

	// Use the meeting index to efficiently find registrants for this meeting
	indexKey := fmt.Sprintf("/%s", s.formIndexKey(KeyIndexEmail, email, ""))
	lister, err := s.MeetingRegistrants.ListKeys(ctx)
	if err != nil {
		slog.ErrorContext(ctx, "error listing registrant index keys from NATS KV store", logging.ErrKey, err)
		return nil, domain.ErrInternal
	}

	var registrants []*models.Registrant
	for key := range lister.Keys() {
		decodedKey, err := decodeKey(key)
		if err != nil {
			continue
		}

		// To be able to extract the registrant UID from the index key,
		// we need to split the key into its four parts.
		parts := strings.Split(decodedKey, "/")
		if len(parts) != 5 {
			// It is not an index key if it doesn't have 5 parts.
			continue
		}
		if !strings.HasPrefix(decodedKey, indexKey) {
			slog.Debug("registrant bucket: index key does not match", "indexKey", indexKey, "decodedKey", decodedKey)
			continue
		}
		slog.Debug("registrant bucket: determined registrant UID", "registrantUID", parts[4])
		registrantUID := parts[4]

		registrant, err := s.Get(ctx, registrantUID)
		if err != nil {
			if errors.Is(err, domain.ErrRegistrantNotFound) {
				slog.WarnContext(ctx, "stale index entry found, registrant no longer exists", "registrantUID", registrantUID)
			} else {
				slog.ErrorContext(ctx, "error getting registrant", "registrantUID", registrantUID, logging.ErrKey, err)
			}
			continue
		}

		registrants = append(registrants, registrant)
	}

	return registrants, nil
}

func (s *NatsRegistrantRepository) put(ctx context.Context, registrant *models.Registrant) error {
	jsonData, err := json.Marshal(registrant)
	if err != nil {
		slog.ErrorContext(ctx, "error marshaling registrant", logging.ErrKey, err)
		return domain.ErrInternal
	}

	key := s.getRegistrantKey(registrant.UID)
	_, err = s.MeetingRegistrants.Put(ctx, key, jsonData)
	if err != nil {
		slog.ErrorContext(ctx, "error putting registrant into NATS KV store", logging.ErrKey, err)
		return domain.ErrInternal
	}

	return nil
}

func (s *NatsRegistrantRepository) putIndex(ctx context.Context, indexKey string) error {
	encodedKey, err := encodeKey(indexKey)
	if err != nil {
		slog.ErrorContext(ctx, "error encoding index key", logging.ErrKey, err, "key", indexKey)
		return domain.ErrInternal
	}
	_, err = s.MeetingRegistrants.Put(ctx, encodedKey, []byte{})
	if err != nil {
		slog.ErrorContext(ctx, "error putting index into NATS KV store", logging.ErrKey, err,
			"indexKey", indexKey,
			"encodedKey", encodedKey,
		)
		return domain.ErrInternal
	}

	return nil
}

func (s *NatsRegistrantRepository) formIndexKey(indexType string, indexValue string, objectUID string) string {
	return fmt.Sprintf("%s/%s/%s/%s", KeyIndex, indexType, indexValue, objectUID)
}

func (s *NatsRegistrantRepository) putIndexMeeting(ctx context.Context, registrantUID string, meetingUID string) error {
	indexKey := s.formIndexKey("meeting", meetingUID, registrantUID)
	err := s.putIndex(ctx, indexKey)
	if err != nil {
		slog.ErrorContext(ctx, "error putting meeting index into NATS KV store", logging.ErrKey, err,
			"key", indexKey,
		)
		return err
	}
	slog.Info("registrant bucket: created meeting index key", "key", indexKey)

	return nil
}

func (s *NatsRegistrantRepository) putIndexEmail(ctx context.Context, registrantUID string, email string) error {
	indexKey := s.formIndexKey("email", email, registrantUID)
	err := s.putIndex(ctx, indexKey)
	if err != nil {
		slog.ErrorContext(ctx, "error putting email index into NATS KV store", logging.ErrKey, err,
			"key", indexKey,
		)
		return err
	}
	slog.Info("registrant bucket: created email index key", "key", indexKey)

	return nil
}

func (s *NatsRegistrantRepository) createIndices(ctx context.Context, registrant *models.Registrant) error {
	err := s.putIndexMeeting(ctx, registrant.UID, registrant.MeetingUID)
	if err != nil {
		return err
	}

	// Only create email index if email is not empty
	if registrant.Email != "" {
		err = s.putIndexEmail(ctx, registrant.UID, registrant.Email)
		if err != nil {
			return err
		}
	} else {
		slog.DebugContext(ctx, "skipping email index creation for registrant with empty email", "registrant_uid", registrant.UID)
	}

	return nil
}

// Create creates a new registrant.
func (s *NatsRegistrantRepository) Create(ctx context.Context, registrant *models.Registrant) error {
	if !s.IsReady(ctx) {
		return domain.ErrServiceUnavailable
	}

	// Check if registrant already exists
	exists, err := s.Exists(ctx, registrant.UID)
	if err != nil {
		return err
	}
	if exists {
		return domain.ErrRegistrantAlreadyExists
	}

	// TODO: handle atomicity of the put and index operations.
	err = s.put(ctx, registrant)
	if err != nil {
		return err
	}

	err = s.createIndices(ctx, registrant)
	if err != nil {
		return err
	}

	return nil
}

// RegistrantExists checks if a registrant exists.
func (s *NatsRegistrantRepository) Exists(ctx context.Context, registrantUID string) (bool, error) {
	if !s.IsReady(ctx) {
		return false, domain.ErrServiceUnavailable
	}

	key := s.getRegistrantKey(registrantUID)
	_, err := s.MeetingRegistrants.Get(ctx, key)
	if err != nil {
		if errors.Is(err, jetstream.ErrKeyNotFound) {
			return false, nil
		}
		return false, err
	}
	return true, nil
}

// Get gets a registrant by its UID.
func (s *NatsRegistrantRepository) Get(ctx context.Context, registrantUID string) (*models.Registrant, error) {
	registrant, _, err := s.GetWithRevision(ctx, registrantUID)
	if err != nil {
		return nil, err
	}
	return registrant, nil
}

// GetWithRevision gets a registrant by its UID and returns the revision.
func (s *NatsRegistrantRepository) GetWithRevision(ctx context.Context, registrantUID string) (*models.Registrant, uint64, error) {
	if !s.IsReady(ctx) {
		return nil, 0, domain.ErrServiceUnavailable
	}

	key := s.getRegistrantKey(registrantUID)
	entry, err := s.MeetingRegistrants.Get(ctx, key)
	if err != nil {
		if errors.Is(err, jetstream.ErrKeyNotFound) {
			slog.WarnContext(ctx, "registrant not found", logging.ErrKey, domain.ErrRegistrantNotFound)
			return nil, 0, domain.ErrRegistrantNotFound
		}
		slog.ErrorContext(ctx, "error getting registrant from NATS KV", logging.ErrKey, err)
		return nil, 0, err
	}

	var registrant models.Registrant
	err = json.Unmarshal(entry.Value(), &registrant)
	if err != nil {
		slog.ErrorContext(ctx, "error unmarshaling registrant", logging.ErrKey, err)
		return nil, 0, domain.ErrUnmarshal
	}

	return &registrant, entry.Revision(), nil
}

// Update updates a registrant.
func (s *NatsRegistrantRepository) Update(ctx context.Context, registrant *models.Registrant, revision uint64) error {
	if !s.IsReady(ctx) {
		return domain.ErrServiceUnavailable
	}

	// Get the old registrant to check if indexes need updating
	oldRegistrant, _, err := s.GetWithRevision(ctx, registrant.UID)
	if err != nil {
		return err
	}

	jsonData, err := json.Marshal(registrant)
	if err != nil {
		slog.ErrorContext(ctx, "error marshaling registrant", logging.ErrKey, err)
		return domain.ErrInternal
	}

	key := s.getRegistrantKey(registrant.UID)
	_, err = s.MeetingRegistrants.Update(ctx, key, jsonData, revision)
	if err != nil {
		if strings.Contains(err.Error(), "wrong last sequence") {
			slog.WarnContext(ctx, "revision mismatch", logging.ErrKey, err)
			return domain.ErrRevisionMismatch
		}
		slog.ErrorContext(ctx, "error updating registrant in NATS KV store", logging.ErrKey, err)
		return domain.ErrInternal
	}

	// Update indexes if email or meeting changed
	// TODO: handle atomicity of update and index operations
	if oldRegistrant.Email != registrant.Email || oldRegistrant.MeetingUID != registrant.MeetingUID {
		// Delete old indexes
		err = s.deleteIndices(ctx, oldRegistrant)
		if err != nil {
			return err
		}

		// Create new indexes
		err = s.createIndices(ctx, registrant)
		if err != nil {
			return err
		}
	}

	return nil
}

func (s *NatsRegistrantRepository) deleteIndices(ctx context.Context, registrant *models.Registrant) error {
	// Delete meeting index
	meetingIndexKey := s.formIndexKey("meeting", registrant.MeetingUID, registrant.UID)
	encodedMeetingIndexKey, err := encodeKey(meetingIndexKey)
	if err != nil {
<<<<<<< HEAD
		slog.ErrorContext(ctx, "error encoding meeting index key for deletion", logging.ErrKey, err, "key", meetingIndexKey)
		return domain.ErrInternal
	}
	err = s.MeetingRegistrants.Delete(ctx, encodedMeetingIndexKey)
	if err != nil && !errors.Is(err, jetstream.ErrKeyNotFound) {
		slog.ErrorContext(ctx, "error deleting meeting index", logging.ErrKey, err)
		return domain.ErrInternal
	}

	// Delete email index
	emailIndexKey := s.formIndexKey("email", registrant.Email, registrant.UID)
	encodedEmailIndexKey, err := encodeKey(emailIndexKey)
	if err != nil {
		slog.ErrorContext(ctx, "error encoding email index key for deletion", logging.ErrKey, err, "key", emailIndexKey)
		return domain.ErrInternal
	}
	err = s.MeetingRegistrants.Delete(ctx, encodedEmailIndexKey)
=======
		slog.ErrorContext(ctx, "error encoding meeting index key", logging.ErrKey, err, "raw_key", meetingIndexKey)
		return domain.ErrInternal
	}

	err = s.MeetingRegistrants.Delete(ctx, encodedMeetingIndexKey)
>>>>>>> e040ee15
	if err != nil && !errors.Is(err, jetstream.ErrKeyNotFound) {
		slog.ErrorContext(ctx, "error deleting meeting index",
			logging.ErrKey, err,
			"raw_key", meetingIndexKey,
			"encoded_key", encodedMeetingIndexKey,
		)
		return domain.ErrInternal
	}

	// Only delete email index if email is not empty
	if registrant.Email != "" {
		emailIndexKey := s.formIndexKey("email", registrant.Email, registrant.UID)
		encodedEmailIndexKey, err := encodeKey(emailIndexKey)
		if err != nil {
			slog.ErrorContext(ctx, "error encoding email index key", logging.ErrKey, err, "raw_key", emailIndexKey)
			return domain.ErrInternal
		}

		err = s.MeetingRegistrants.Delete(ctx, encodedEmailIndexKey)
		if err != nil && !errors.Is(err, jetstream.ErrKeyNotFound) {
			slog.ErrorContext(ctx, "error deleting email index",
				logging.ErrKey, err,
				"raw_key", emailIndexKey,
				"encoded_key", encodedEmailIndexKey,
			)
			return domain.ErrInternal
		}
	} else {
		slog.DebugContext(ctx, "skipping email index deletion for registrant with empty email", "registrant_uid", registrant.UID)
	}

	return nil
}

// Delete deletes a registrant.
func (s *NatsRegistrantRepository) Delete(ctx context.Context, registrantUID string, revision uint64) error {
	if !s.IsReady(ctx) {
		return domain.ErrServiceUnavailable
	}

	// Get registrant first to clean up indexes
	registrant, _, err := s.GetWithRevision(ctx, registrantUID)
	if err != nil {
		return err
	}

	key := s.getRegistrantKey(registrantUID)
	err = s.MeetingRegistrants.Delete(ctx, key, jetstream.LastRevision(revision))
	if err != nil {
		if strings.Contains(err.Error(), "wrong last sequence") {
			slog.WarnContext(ctx, "revision mismatch", logging.ErrKey, err)
			return domain.ErrRevisionMismatch
		}
		slog.ErrorContext(ctx, "error deleting registrant from NATS KV store", logging.ErrKey, err)
		return domain.ErrInternal
	}

	// Clean up indexes
	// TODO: handle atomicity of delete and index cleanup operations
	err = s.deleteIndices(ctx, registrant)
	if err != nil {
		// Log but don't fail the delete since the main data is already deleted
		slog.ErrorContext(ctx, "error cleaning up registrant indexes", logging.ErrKey, err)
	}

	return nil
}<|MERGE_RESOLUTION|>--- conflicted
+++ resolved
@@ -384,31 +384,11 @@
 	meetingIndexKey := s.formIndexKey("meeting", registrant.MeetingUID, registrant.UID)
 	encodedMeetingIndexKey, err := encodeKey(meetingIndexKey)
 	if err != nil {
-<<<<<<< HEAD
-		slog.ErrorContext(ctx, "error encoding meeting index key for deletion", logging.ErrKey, err, "key", meetingIndexKey)
-		return domain.ErrInternal
-	}
+		slog.ErrorContext(ctx, "error encoding meeting index key", logging.ErrKey, err, "raw_key", meetingIndexKey)
+		return domain.ErrInternal
+	}
+
 	err = s.MeetingRegistrants.Delete(ctx, encodedMeetingIndexKey)
-	if err != nil && !errors.Is(err, jetstream.ErrKeyNotFound) {
-		slog.ErrorContext(ctx, "error deleting meeting index", logging.ErrKey, err)
-		return domain.ErrInternal
-	}
-
-	// Delete email index
-	emailIndexKey := s.formIndexKey("email", registrant.Email, registrant.UID)
-	encodedEmailIndexKey, err := encodeKey(emailIndexKey)
-	if err != nil {
-		slog.ErrorContext(ctx, "error encoding email index key for deletion", logging.ErrKey, err, "key", emailIndexKey)
-		return domain.ErrInternal
-	}
-	err = s.MeetingRegistrants.Delete(ctx, encodedEmailIndexKey)
-=======
-		slog.ErrorContext(ctx, "error encoding meeting index key", logging.ErrKey, err, "raw_key", meetingIndexKey)
-		return domain.ErrInternal
-	}
-
-	err = s.MeetingRegistrants.Delete(ctx, encodedMeetingIndexKey)
->>>>>>> e040ee15
 	if err != nil && !errors.Is(err, jetstream.ErrKeyNotFound) {
 		slog.ErrorContext(ctx, "error deleting meeting index",
 			logging.ErrKey, err,
