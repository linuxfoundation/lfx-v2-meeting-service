--- conflicted
+++ resolved
@@ -126,7 +126,6 @@
 	return args.Error(0)
 }
 
-<<<<<<< HEAD
 func (m *MockMessageBuilder) SendIndexPastMeetingRecording(ctx context.Context, action models.MessageAction, data models.PastMeetingRecording) error {
 	args := m.Called(ctx, action, data)
 	return args.Error(0)
@@ -137,10 +136,6 @@
 	return args.Error(0)
 }
 
-func (m *MockMessageBuilder) SendMeetingUpdated(ctx context.Context, data models.MeetingUpdatedMessage) error {
-	args := m.Called(ctx, data)
-	return args.Error(0)
-=======
 func (m *MockMessageBuilder) GetCommitteeName(ctx context.Context, committeeUID string) (string, error) {
 	args := m.Called(ctx, committeeUID)
 	return args.String(0), args.Error(1)
@@ -152,5 +147,4 @@
 		return nil, args.Error(1)
 	}
 	return args.Get(0).([]models.CommitteeMember), args.Error(1)
->>>>>>> 5898ec38
 }