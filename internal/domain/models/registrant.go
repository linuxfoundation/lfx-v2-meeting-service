--- conflicted
+++ resolved
@@ -20,7 +20,6 @@
 
 // Registrant is the key-value store representation of a meeting registrant.
 type Registrant struct {
-<<<<<<< HEAD
 	UID                string         `json:"uid"`
 	MeetingUID         string         `json:"meeting_uid"`
 	Email              string         `json:"email"`
@@ -38,22 +37,6 @@
 	Username           string         `json:"username,omitempty"`
 	CreatedAt          *time.Time     `json:"created_at,omitempty"`
 	UpdatedAt          *time.Time     `json:"updated_at,omitempty"`
-=======
-	UID                string     `json:"uid"`
-	MeetingUID         string     `json:"meeting_uid"`
-	Email              string     `json:"email"`
-	FirstName          string     `json:"first_name"`
-	LastName           string     `json:"last_name"`
-	Host               bool       `json:"host"`
-	JobTitle           string     `json:"job_title,omitempty"`
-	OccurrenceID       string     `json:"occurrence_id,omitempty"`
-	OrgName            string     `json:"org_name,omitempty"`
-	OrgIsMember        bool       `json:"org_is_member"`
-	OrgIsProjectMember bool       `json:"org_is_project_member"`
-	AvatarURL          string     `json:"avatar_url,omitempty"`
-	Username           string     `json:"username,omitempty"`
-	CreatedAt          *time.Time `json:"created_at,omitempty"`
-	UpdatedAt          *time.Time `json:"updated_at,omitempty"`
 }
 
 // Tags generates a consistent set of tags for the registrant.
@@ -100,5 +83,4 @@
 	}
 
 	return tags
->>>>>>> 79e6cdff
 }