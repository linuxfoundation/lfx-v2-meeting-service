--- conflicted
+++ resolved
@@ -47,7 +47,10 @@
 	// The subject is of the form: lfx.meetings-api.get_title
 	MeetingGetTitleSubject = "lfx.meetings-api.get_title"
 
-<<<<<<< HEAD
+	// MeetingDeletedSubject is the subject for meeting deletion events.
+	// The subject is of the form: lfx.meetings-api.meeting_deleted
+	MeetingDeletedSubject = "lfx.meetings-api.meeting_deleted"
+
 	// Zoom webhook event subjects - mirrors the actual Zoom webhook event names
 	ZoomWebhookMeetingStartedSubject               = "lfx.webhook.zoom.meeting.started"
 	ZoomWebhookMeetingEndedSubject                 = "lfx.webhook.zoom.meeting.ended"
@@ -57,11 +60,6 @@
 	ZoomWebhookRecordingCompletedSubject           = "lfx.webhook.zoom.recording.completed"
 	ZoomWebhookRecordingTranscriptCompletedSubject = "lfx.webhook.zoom.recording.transcript_completed"
 	ZoomWebhookMeetingSummaryCompletedSubject      = "lfx.webhook.zoom.meeting.summary_completed"
-=======
-	// MeetingDeletedSubject is the subject for meeting deletion events.
-	// The subject is of the form: lfx.meetings-api.meeting_deleted
-	MeetingDeletedSubject = "lfx.meetings-api.meeting_deleted"
->>>>>>> e040ee15
 )
 
 // MessageAction is a type for the action of a meeting message.
@@ -105,16 +103,15 @@
 	Host       bool   `json:"host"`
 }
 
-<<<<<<< HEAD
+// MeetingDeletedMessage is the schema for the message sent when a meeting is deleted.
+// This message is used internally to trigger cleanup of all associated registrants.
+type MeetingDeletedMessage struct {
+	MeetingUID string `json:"meeting_uid"`
+}
+
 // ZoomWebhookEventMessage is the schema for Zoom webhook events sent via NATS for async processing.
 type ZoomWebhookEventMessage struct {
 	EventType string                 `json:"event_type"`
 	EventTS   int64                  `json:"event_ts"`
 	Payload   map[string]interface{} `json:"payload"`
-=======
-// MeetingDeletedMessage is the schema for the message sent when a meeting is deleted.
-// This message is used internally to trigger cleanup of all associated registrants.
-type MeetingDeletedMessage struct {
-	MeetingUID string `json:"meeting_uid"`
->>>>>>> e040ee15
 }