// Copyright The Linux Foundation and each contributor to LFX.
// SPDX-License-Identifier: MIT

package models

import "time"

// NATS subjects that the meeting service sends messages about.
const (
	// IndexMeetingSubject is the subject for the meeting indexing.
	// The subject is of the form: lfx.index.meeting
	IndexMeetingSubject = "lfx.index.meeting"

	// IndexMeetingSettingsSubject is the subject for the meeting settings indexing.
	// The subject is of the form: lfx.index.meeting_settings
	IndexMeetingSettingsSubject = "lfx.index.meeting_settings"

	// IndexMeetingRegistrantSubject is the subject for the meeting registrant indexing.
	// The subject is of the form: lfx.index.meeting_registrant
	IndexMeetingRegistrantSubject = "lfx.index.meeting_registrant"

	// IndexPastMeetingSubject is the subject for the past meeting indexing.
	// The subject is of the form: lfx.index.past_meeting
	IndexPastMeetingSubject = "lfx.index.past_meeting"

	// IndexPastMeetingParticipantSubject is the subject for the past meeting participant indexing.
	// The subject is of the form: lfx.index.past_meeting_participant
	IndexPastMeetingParticipantSubject = "lfx.index.past_meeting_participant"

	// UpdateAccessMeetingSubject is the subject for the meeting access control updates.
	// The subject is of the form: lfx.update_access.meeting
	UpdateAccessMeetingSubject = "lfx.update_access.meeting"

	// DeleteAllAccessMeetingSubject is the subject for the meeting access control deletion.
	// The subject is of the form: lfx.delete_all_access.meeting
	DeleteAllAccessMeetingSubject = "lfx.delete_all_access.meeting"

	// PutRegistrantMeetingSubject is the subject for the meeting registrant access control updates.
	// The subject is of the form: lfx.put_registrant.meeting
	PutRegistrantMeetingSubject = "lfx.put_registrant.meeting"

	// RemoveRegistrantMeetingSubject is the subject for the meeting registrant access control deletion.
	// The subject is of the form: lfx.remove_registrant.meeting
	RemoveRegistrantMeetingSubject = "lfx.remove_registrant.meeting"

	// UpdateAccessPastMeetingSubject is the subject for the past meeting access control updates.
	// The subject is of the form: lfx.update_access.past_meeting
	UpdateAccessPastMeetingSubject = "lfx.update_access.past_meeting"

	// DeleteAllAccessPastMeetingSubject is the subject for the past meeting access control deletion.
	// The subject is of the form: lfx.delete_all_access.past_meeting
	DeleteAllAccessPastMeetingSubject = "lfx.delete_all_access.past_meeting"

	// PutParticipantPastMeetingSubject is the subject for the past meeting participant access control updates.
	// The subject is of the form: lfx.put_participant.past_meeting
	PutParticipantPastMeetingSubject = "lfx.put_participant.past_meeting"

	// RemoveParticipantPastMeetingSubject is the subject for the past meeting participant access control deletion.
	// The subject is of the form: lfx.remove_participant.past_meeting
	RemoveParticipantPastMeetingSubject = "lfx.remove_participant.past_meeting"
)

// NATS subjects that external services handle and that the meeting service requests.
const (
	// CommitteeGetNameSubject is the subject for committee name validation.
	// The subject is of the form: lfx.committee-api.get_name
	CommitteeGetNameSubject = "lfx.committee-api.get_name"

	// CommitteeListMembersSubject is the subject for fetching committee members.
	// The subject is of the form: lfx.committee-api.list_members
	CommitteeListMembersSubject = "lfx.committee-api.list_members"

	// CommitteeMemberCreatedSubject is the subject for committee member creation events.
	// The subject is of the form: lfx.committee-api.committee_member.created
	CommitteeMemberCreatedSubject = "lfx.committee-api.committee_member.created"

	// CommitteeMemberDeletedSubject is the subject for committee member deletion events.
	// The subject is of the form: lfx.committee-api.committee_member.deleted
	CommitteeMemberDeletedSubject = "lfx.committee-api.committee_member.deleted"
)

// NATS wildcard subjects that the meeting service handles messages about.
const (
	// MeetingsAPIQueue is the subject name for the meetings API.
	// The subject is of the form: lfx.meetings-api.queue
	MeetingsAPIQueue = "lfx.meetings-api.queue"
)

// NATS specific subjects that the meeting service handles messages about.
const (
	// MeetingGetTitleSubject is the subject for the meeting get title.
	// The subject is of the form: lfx.meetings-api.get_title
	MeetingGetTitleSubject = "lfx.meetings-api.get_title"

	// MeetingDeletedSubject is the subject for meeting deletion events.
	// The subject is of the form: lfx.meetings-api.meeting_deleted
	MeetingDeletedSubject = "lfx.meetings-api.meeting_deleted"

<<<<<<< HEAD
	// MeetingCreatedSubject is the subject for meeting creation events.
	// The subject is of the form: lfx.meetings-api.meeting_created
	MeetingCreatedSubject = "lfx.meetings-api.meeting_created"

=======
>>>>>>> 79e6cdff
	// MeetingUpdatedSubject is the subject for meeting update events.
	// The subject is of the form: lfx.meetings-api.meeting_updated
	MeetingUpdatedSubject = "lfx.meetings-api.meeting_updated"

	// Zoom webhook event subjects - mirrors the actual Zoom webhook event names
	ZoomWebhookMeetingStartedSubject               = "lfx.webhook.zoom.meeting.started"
	ZoomWebhookMeetingEndedSubject                 = "lfx.webhook.zoom.meeting.ended"
	ZoomWebhookMeetingDeletedSubject               = "lfx.webhook.zoom.meeting.deleted"
	ZoomWebhookMeetingParticipantJoinedSubject     = "lfx.webhook.zoom.meeting.participant_joined"
	ZoomWebhookMeetingParticipantLeftSubject       = "lfx.webhook.zoom.meeting.participant_left"
	ZoomWebhookRecordingCompletedSubject           = "lfx.webhook.zoom.recording.completed"
	ZoomWebhookRecordingTranscriptCompletedSubject = "lfx.webhook.zoom.recording.transcript_completed"
	ZoomWebhookMeetingSummaryCompletedSubject      = "lfx.webhook.zoom.meeting.summary_completed"
)

// MessageAction is a type for the action of a meeting message.
type MessageAction string

// MessageAction constants for the action of a meeting message.
const (
	// ActionCreated is the action for a resource creation message.
	ActionCreated MessageAction = "created"
	// ActionUpdated is the action for a resource update message.
	ActionUpdated MessageAction = "updated"
	// ActionDeleted is the action for a resource deletion message.
	ActionDeleted MessageAction = "deleted"
)

// MeetingIndexerMessage is a NATS message schema for sending messages related to meetings CRUD operations.
type MeetingIndexerMessage struct {
	Action  MessageAction     `json:"action"`
	Headers map[string]string `json:"headers"`
	Data    any               `json:"data"`
	// Tags is a list of tags to be set on the indexed resource for search.
	Tags []string `json:"tags"`
}

// MeetingAccessMessage is the schema for the data in the message sent to the fga-sync service.
// These are the fields that the fga-sync service needs in order to update the OpenFGA permissions.
type MeetingAccessMessage struct {
	UID        string   `json:"uid"`
	Public     bool     `json:"public"`
	ProjectUID string   `json:"project_uid"`
	Organizers []string `json:"organizers"`
	Committees []string `json:"committees"`
}

// MeetingRegistrantAccessMessage is the schema for the data in the message sent to the fga-sync service.
// These are the fields that the fga-sync service needs in order to update the OpenFGA permissions.
type MeetingRegistrantAccessMessage struct {
	UID        string `json:"uid"`
	MeetingUID string `json:"meeting_uid"`
	Username   string `json:"username"`
	Host       bool   `json:"host"`
}

// MeetingDeletedMessage is the schema for the message sent when a meeting is deleted.
// This message is used internally to trigger cleanup of all associated registrants.
type MeetingDeletedMessage struct {
	MeetingUID string `json:"meeting_uid"`
}

<<<<<<< HEAD
// MeetingCreatedMessage is the schema for the message sent when a meeting is created.
// This message is used internally to trigger post-creation tasks like committee member sync.
type MeetingCreatedMessage struct {
	MeetingUID string           `json:"meeting_uid"`
	Base       *MeetingBase     `json:"base"`
	Settings   *MeetingSettings `json:"settings"`
}

// MeetingUpdatedMessage is the schema for the message sent when a meeting is updated.
// This message is used internally to trigger post-update tasks like committee member sync changes.
type MeetingUpdatedMessage struct {
	MeetingUID   string           `json:"meeting_uid"`
	UpdatedBase  *MeetingBase     `json:"updated_base"`
	PreviousBase *MeetingBase     `json:"previous_base"`
	Settings     *MeetingSettings `json:"settings"`
}

// CommitteeEvent represents a generic event emitted for committee service operations
type CommitteeEvent struct {
	// EventType identifies the type of event (e.g., committee_member.created)
	EventType string `json:"event_type"`
	// Subject is the subject of the event (e.g. lfx.committee-api.committee_member.created)
	Subject string `json:"subject"`
	// Timestamp is when the event occurred
	Timestamp time.Time `json:"timestamp"`
	// Version is the event schema version
	Version string `json:"version"`
	// Data contains the event data
	Data any `json:"data,omitempty"`
}

// CommitteeMemberBase represents the base committee member attributes
type CommitteeMember struct {
	UID           string                      `json:"uid"`
	Username      string                      `json:"username"`
	Email         string                      `json:"email"`
	FirstName     string                      `json:"first_name"`
	LastName      string                      `json:"last_name"`
	JobTitle      string                      `json:"job_title,omitempty"`
	Role          CommitteeMemberRole         `json:"role"`
	AppointedBy   string                      `json:"appointed_by"`
	Status        string                      `json:"status"`
	Voting        CommitteeMemberVotingInfo   `json:"voting"`
	Agency        string                      `json:"agency,omitempty"`
	Country       string                      `json:"country,omitempty"`
	Organization  CommitteeMemberOrganization `json:"organization"`
	CommitteeUID  string                      `json:"committee_uid"`
	CommitteeName string                      `json:"committee_name"`
	CreatedAt     time.Time                   `json:"created_at"`
	UpdatedAt     time.Time                   `json:"updated_at"`
}

// Role represents committee role information
type CommitteeMemberRole struct {
	Name      string `json:"name"`
	StartDate string `json:"start_date,omitempty"`
	EndDate   string `json:"end_date,omitempty"`
}

// VotingInfo represents voting information for the committee member
type CommitteeMemberVotingInfo struct {
	Status    string `json:"status"`
	StartDate string `json:"start_date,omitempty"`
	EndDate   string `json:"end_date,omitempty"`
}

// Organization represents organization information for the committee member
type CommitteeMemberOrganization struct {
	Name    string `json:"name"`
	Website string `json:"website,omitempty"`
=======
// MeetingUpdatedMessage is the schema for the message sent when a meeting is updated.
// This message is used internally to notify registrants about meeting changes.
type MeetingUpdatedMessage struct {
	MeetingUID string         `json:"meeting_uid"`
	Changes    map[string]any `json:"changes"` // Map of field names to their new values
>>>>>>> 79e6cdff
}

// PastMeetingAccessMessage is the schema for the data in the message sent to the fga-sync service.
// These are the fields that the fga-sync service needs in order to update the OpenFGA permissions.
// Past meetings don't have organizers, but they have a reference to the original meeting.
type PastMeetingAccessMessage struct {
	UID        string   `json:"uid"`
	MeetingUID string   `json:"meeting_uid"`
	Public     bool     `json:"public"`
	ProjectUID string   `json:"project_uid"`
	Committees []string `json:"committees"`
}

// PastMeetingParticipantAccessMessage is the schema for the data in the message sent to the fga-sync service.
// These are the fields that the fga-sync service needs in order to update the OpenFGA permissions.
type PastMeetingParticipantAccessMessage struct {
	UID            string `json:"uid"`
	PastMeetingUID string `json:"past_meeting_uid"`
	Username       string `json:"username"`
	Host           bool   `json:"host"`
	IsInvited      bool   `json:"is_invited"`
	IsAttended     bool   `json:"is_attended"`
}

// ZoomWebhookEventMessage is the schema for Zoom webhook events sent via NATS for async processing.
// This maintains backward compatibility while new handlers can use the typed payload structs.
type ZoomWebhookEventMessage struct {
	EventType string                 `json:"event_type"`
	EventTS   int64                  `json:"event_ts"`
	Payload   map[string]interface{} `json:"payload"`
}<|MERGE_RESOLUTION|>--- conflicted
+++ resolved
@@ -96,13 +96,10 @@
 	// The subject is of the form: lfx.meetings-api.meeting_deleted
 	MeetingDeletedSubject = "lfx.meetings-api.meeting_deleted"
 
-<<<<<<< HEAD
 	// MeetingCreatedSubject is the subject for meeting creation events.
 	// The subject is of the form: lfx.meetings-api.meeting_created
 	MeetingCreatedSubject = "lfx.meetings-api.meeting_created"
 
-=======
->>>>>>> 79e6cdff
 	// MeetingUpdatedSubject is the subject for meeting update events.
 	// The subject is of the form: lfx.meetings-api.meeting_updated
 	MeetingUpdatedSubject = "lfx.meetings-api.meeting_updated"
@@ -165,7 +162,6 @@
 	MeetingUID string `json:"meeting_uid"`
 }
 
-<<<<<<< HEAD
 // MeetingCreatedMessage is the schema for the message sent when a meeting is created.
 // This message is used internally to trigger post-creation tasks like committee member sync.
 type MeetingCreatedMessage struct {
@@ -181,6 +177,7 @@
 	UpdatedBase  *MeetingBase     `json:"updated_base"`
 	PreviousBase *MeetingBase     `json:"previous_base"`
 	Settings     *MeetingSettings `json:"settings"`
+	Changes      map[string]any   `json:"changes"` // Map of field names to their new values
 }
 
 // CommitteeEvent represents a generic event emitted for committee service operations
@@ -236,13 +233,6 @@
 type CommitteeMemberOrganization struct {
 	Name    string `json:"name"`
 	Website string `json:"website,omitempty"`
-=======
-// MeetingUpdatedMessage is the schema for the message sent when a meeting is updated.
-// This message is used internally to notify registrants about meeting changes.
-type MeetingUpdatedMessage struct {
-	MeetingUID string         `json:"meeting_uid"`
-	Changes    map[string]any `json:"changes"` // Map of field names to their new values
->>>>>>> 79e6cdff
 }
 
 // PastMeetingAccessMessage is the schema for the data in the message sent to the fga-sync service.
