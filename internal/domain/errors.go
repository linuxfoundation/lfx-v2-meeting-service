--- conflicted
+++ resolved
@@ -5,41 +5,6 @@
 
 import "errors"
 
-<<<<<<< HEAD
-// Domain errors
-var (
-	// ErrMeetingNotFound is returned when a meeting is not found.
-	ErrMeetingNotFound = errors.New("meeting not found")
-	// ErrPastMeetingNotFound is returned when a past meeting is not found.
-	ErrPastMeetingNotFound = errors.New("past meeting not found")
-	// ErrPastMeetingParticipantNotFound is returned when a past meeting participant is not found.
-	ErrPastMeetingParticipantNotFound = errors.New("past meeting participant not found")
-	// ErrPastMeetingParticipantAlreadyExists is returned when a past meeting participant already exists.
-	ErrPastMeetingParticipantAlreadyExists = errors.New("past meeting participant already exists")
-	// ErrPastMeetingRecordingNotFound is returned when a past meeting recording is not found.
-	ErrPastMeetingRecordingNotFound = errors.New("past meeting recording not found")
-	// ErrPastMeetingSummaryNotFound is returned when a past meeting summary is not found.
-	ErrPastMeetingSummaryNotFound = errors.New("past meeting summary not found")
-	// ErrInternal is returned when an internal error occurs.
-	ErrInternal = errors.New("internal error")
-	// ErrRevisionMismatch is returned when a revision mismatch occurs.
-	ErrRevisionMismatch = errors.New("revision mismatch")
-	// ErrUnmarshal is returned when an unmarshal error occurs.
-	ErrUnmarshal = errors.New("unmarshal error")
-	// ErrServiceUnavailable is returned when a service is unavailable.
-	ErrServiceUnavailable = errors.New("service unavailable")
-	// ErrValidationFailed is returned when a validation failed.
-	ErrValidationFailed = errors.New("validation failed")
-	// ErrRegistrantNotFound is returned when a registrant is not found.
-	ErrRegistrantNotFound = errors.New("registrant not found")
-	// ErrRegistrantAlreadyExists is returned when a registrant already exists.
-	ErrRegistrantAlreadyExists = errors.New("registrant already exists")
-	// ErrPlatformProviderNotFound is returned when a platform provider is not found.
-	ErrPlatformProviderNotFound = errors.New("platform provider not found")
-	// ErrMarshal is returned when a marshal error occurs.
-	ErrMarshal = errors.New("marshal error")
-)
-=======
 // ErrorType represents the semantic category of an error
 type ErrorType int
 
@@ -97,5 +62,4 @@
 
 func NewUnavailableError(message string, err error) *DomainError {
 	return &DomainError{Type: ErrorTypeUnavailable, Message: message, Err: err}
-}
->>>>>>> fc6648c8
+}